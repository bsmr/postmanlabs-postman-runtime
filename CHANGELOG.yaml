--- conflicted
+++ resolved
@@ -6,19 +6,13 @@
 7.16.0:
   date: 2019-08-01
   new features:
-<<<<<<< HEAD
-    - GH-861 Added support to process `Visualizer` templates provided as a result of script execution
-    - Added visualizer data in `item` callback
-    - >-
-      GH-870 Added support for body options
-=======
+    - GH-870 Added support for body options
     - GH-865 Added support for asynchronous CookieJar
     - GH-865 Added support for programmatic cookie access via scripts
     - >-
       GH-861 Added support to process `Visualizer` templates provided as a
       result of script execution
     - GH-861 Added visualizer data in `item` callback
->>>>>>> 9fd2967b
   fixed bugs:
     - >-
       GH-855 Fixed resolution of all `*.localhost` names to the loopback address
