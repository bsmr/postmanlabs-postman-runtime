--- conflicted
+++ resolved
@@ -1,13 +1,11 @@
 master:
   fixed bugs:
     - >-
-<<<<<<< HEAD
       GH-929 Fixed a bug where error was thrown when `username` or `password`
       fields were empty for NTLM auth
-=======
+    - >-
       GH-928 Fixed a bug where Basic Auth was failing if credentials had
       non-ASCII characters
->>>>>>> ce726383
 
 7.20.1:
   date: 2019-11-13
