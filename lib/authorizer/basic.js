--- conflicted
+++ resolved
@@ -43,17 +43,11 @@
      * @param {Request} request
      * @param done
      */
-<<<<<<< HEAD
-    sign: function (params, request) {
-        if (!params) {
-            return request;
-        }
-=======
     sign: function (auth, request, done) {
         var params = auth.parameters().toObject();
->>>>>>> ef324038
 
-        if (!params || !params.username) { return done(); } // Nothing to do if no parameters are present.
+        if (!params) { return done(); } // Nothing to do if no parameters are present.
+
         request.removeHeader('Authorization', {ignoreCase: true});
         request.addHeader({
             key: 'Authorization',
