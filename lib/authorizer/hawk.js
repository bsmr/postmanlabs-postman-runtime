var _ = require('lodash'),
    Hawk = require('hawk'),

    ASCII_SOURCE = 'abcdefghijklmnopqrstuvwxyzABCDEFGHIJKLMNOPQRSTUVWXYZ0123456789',
    ASCII_SOURCE_LENGTH = ASCII_SOURCE.length,
    EMPTY = '';

/**
 * Generates a random string of given length (useful for nonce generation, etc).
 *
 * @param {Number} length
 */
function randomString (length) {
    length = length || 6;

    var result = [],
        i;

    for (i = 0; i < length; i++) {
        result[i] = ASCII_SOURCE[(Math.random() * ASCII_SOURCE_LENGTH) | 0];
    }
    return result.join(EMPTY);
}

module.exports = {
    /**
     * Initializes an item (extracts parameters from intermediate requests if any, etc)
     * before the actual authorization step.
     *
     * @param {RequestAuth} auth
     * @param {Response} response
     * @param done
     */
    init: function (auth, response, done) {
        done(null);
    },

    /**
     * Checks the item, and fetches any parameters that are not already provided.
     * Sanitizes the auth parameters if needed.
     *
     * @param {RequestAuth} auth
     * @param done
     */
<<<<<<< HEAD
    pre: function (auth, done) {
=======
    pre: function (context, requester, done) {
        var authVarList = context.auth[context.auth.type],
            params = {};

        params.nonce = params.nonce || randomString(6);
        params.timestamp = _.parseInt(params.timestamp) ||
            // Hawk has this function in their Node distribution, but not in the browsers :/
            (_.isFunction(Hawk.utils.nowSecs) ? Hawk.utils.nowSecs() : Hawk.utils.now());

        authVarList.syncFromObject(params, false, false);
>>>>>>> 9f306535
        done(null, true);
    },

    /**
     * Verifies whether the request was successfully authorized after being sent.
     *
     * @param {RequestAuth} auth
     * @param {Response} response
     * @param done
     */
    post: function (auth, response, done) {
        done(null, true);
    },

    /**
     * Computes signature and Auth header for a request.
     *
     * @param {Object} params
     * @param {Object} params.credentials Contains hawk auth credentials, "id", "key" and "algorithm"
     * @param {String} params.nonce
     * @param {String} params.ext Extra data that may be associated with the request.
     * @param {String} params.app Application ID used in Oz authorization protocol
     * @param {String} params.dlg Delegation information (used in the Oz protocol)
     * @param {String} params.user User id
     * @param {String} params.url Complete request URL
     * @param {String} params.method Request method
     *
     * @returns {*}
     */
    computeHeader: function (params) {
        return Hawk.client.header(params.url, params.method, params);
    },

    /**
     * Signs a request.
     *
     * @param {RequestAuth} auth
     * @param {Request} request
<<<<<<< HEAD
     * @param done
=======
>>>>>>> 9f306535
     */
    sign: function (auth, request, done) {
        var result,
            params = auth.parameters().toObject();

        if (!params || !params.authId || !params.authKey) {
            return request; // Nothing to do if no parameters are present.
        }

        request.removeHeader('Authorization', {ignoreCase: true});
        result = this.computeHeader({
            credentials: {
                id: params.authId,
                key: params.authKey,
                algorithm: params.algorithm
            },
            nonce: params.nonce,
            timestamp: params.timestamp,
            ext: params.extraData,
            app: params.app,
            dlg: params.delegation,
            user: params.user,
            url: request.url.toString(true), // force toString to add a protocol to the URL.
            method: request.method
        });
        request.addHeader({
            key: 'Authorization',
            value: result.field,
            system: true
        });
        done();
    }
};<|MERGE_RESOLUTION|>--- conflicted
+++ resolved
@@ -42,11 +42,8 @@
      * @param {RequestAuth} auth
      * @param done
      */
-<<<<<<< HEAD
     pre: function (auth, done) {
-=======
-    pre: function (context, requester, done) {
-        var authVarList = context.auth[context.auth.type],
+        var authVarList = auth[auth.type],
             params = {};
 
         params.nonce = params.nonce || randomString(6);
@@ -55,7 +52,6 @@
             (_.isFunction(Hawk.utils.nowSecs) ? Hawk.utils.nowSecs() : Hawk.utils.now());
 
         authVarList.syncFromObject(params, false, false);
->>>>>>> 9f306535
         done(null, true);
     },
 
@@ -94,10 +90,7 @@
      *
      * @param {RequestAuth} auth
      * @param {Request} request
-<<<<<<< HEAD
      * @param done
-=======
->>>>>>> 9f306535
      */
     sign: function (auth, request, done) {
         var result,
