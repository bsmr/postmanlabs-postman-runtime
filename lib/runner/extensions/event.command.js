--- conflicted
+++ resolved
@@ -80,11 +80,7 @@
                     type: 'http',
                     source: 'script', // @todo - get script type from the sandbox
                     cursor: cursor
-<<<<<<< HEAD
-                }, run.options.requester, function (err, requester) { // eslint-disable-line handle-callback-err
-=======
-                }, function (err, requester) {
->>>>>>> f3f84c7b
+                }, function (err, requester) { // eslint-disable-line handle-callback-err
                     var sendId = id + '.' + requestId;
 
                     requester.on(sendId, run.triggers.io.bind(run.triggers));
