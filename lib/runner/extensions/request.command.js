--- conflicted
+++ resolved
@@ -141,13 +141,8 @@
                     type: 'http',
                     source: 'collection',
                     cursor: context.coords
-<<<<<<< HEAD
-                }, self.options.requester, function (err, requester) {
+                }, function (err, requester) {
                     if (err) { return next(err); } // this should never happen
-=======
-                }, function (err, requester) {
-                    if (err) { return next(err); }  // this should never happen
->>>>>>> f3f84c7b
 
                     var sendId = RESPONSE_DOT + uuid();
 
