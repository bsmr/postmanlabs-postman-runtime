--- conflicted
+++ resolved
@@ -51,7 +51,6 @@
         callback = backpack.normalise(callback);
         !_.isObject(options) && (options = {});
 
-<<<<<<< HEAD
         extractRunnableItems(collection, options.entrypoint, function (err, runnableItems, entrypoint) {
             if (err || !runnableItems) { return callback(new Error('Error fetching run items')); }
 
@@ -65,22 +64,12 @@
                 data: Runner.normaliseIterationData(options.data, options.iterationCount),
                 environment: options.environment,
                 globals: _.has(options, 'globals') ? options.globals : self.options.globals,
+                // @todo Move to item level to support Item and ItemGroup variables
+                collectionVariables: collection.variables,
                 certificates: options.certificates,
                 proxies: options.proxies
             }, runOptions)));
         });
-=======
-        return callback(null, (new Run({
-            items: Runner.extractRunnableItems(collection, options.entrypoint),
-            data: Runner.normaliseIterationData(options.data, options.iterationCount),
-            environment: options.environment,
-            globals: _.has(options, 'globals') ? options.globals : this.options.globals,
-            // @todo Move to item level to support Item and ItemGroup variables
-            collectionVariables: collection.variables,
-            certificates: options.certificates,
-            proxies: options.proxies
-        }, runOptions)));
->>>>>>> d4c1d9e6
     }
 });
 
