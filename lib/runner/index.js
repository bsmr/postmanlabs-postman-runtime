var _ = require('lodash'),
    backpack = require('../backpack'),
    Run = require('./run'),
    Runner;

/**
 * @typedef {runCallback}
 * @property {Function} [done]
 * @property {Function} [error]
 * @property {Function} [success]
 */

/**
 * @constructor
 *
 * @param {Object} [options]
 */
Runner = function PostmanCollectionRunner (options) {
    this.options = _.assign({}, options);
};

_.assign(Runner.prototype, {
    /**
     * Runs a collection or a folder.
     *
     * @param {Collection} collection
     * @param {Object} [options]
     * @param {Array.<Item>} options.items
     * @param {Array.<Object>}  [options.data]
     * @param {Object} [options.globals]
     * @param {Object} [options.environment]
     * @param {Number} [options.iterationCount]
     * @param {CertificateList} [options.certificates]
     * @param {ProxyConfigList} [options.proxies]
     * @param {Array} [options.data]
     * @param {String} [options.entrypoint] Name or ID of the item-group to be run
     * @param {Object} [options.run] Run-specific options, such as options related to the host
     *
     * @param {Function} callback
     */
    run: function (collection, options, callback) {
        var runOptions = _.merge(_.omit(options, ['environment', 'globals', 'data']), this.options.run);

        callback = backpack.normalise(callback);
        !_.isObject(options) && (options = {});

        return callback(null, (new Run({
            items: Runner.extractRunnableItems(collection, options.entrypoint),
            data: Runner.normaliseIterationData(options.data, options.iterationCount),
            environment: options.environment,
            globals: _.has(options, 'globals') ? options.globals : this.options.globals,
<<<<<<< HEAD
=======
            // @todo Move to item level to support Item and ItemGroup variables
>>>>>>> 180fb759
            collectionVariables: collection.variables,
            certificates: options.certificates,
            proxies: options.proxies
        }, runOptions)));
    }
});

_.assign(Runner, {
    /**
     * Expose Run instance for testability
     *
     * @type {Run}
     */
    Run: Run,

    /**
     * @private
     *
     * @param {Array} data
     * @param {Number} length
     * @returns {Array}
     */
    normaliseIterationData: function (data, length) {
        !_.isArray(data) && (data = [{}]);
        ((length < 1) || !_.isFinite(length)) && (length = data.length);

        // if the iteration count is greater than the length of data, we repeat the last item in data. here, we are
        // using a for-loop so that we do not have excessive spatial complexity
        if (length > data.length) {
            for (var i = data.length, filler = data[i - 1]; i < length; i++) {
                data[i] = filler;
            }
        }

        // just to be sure that there are no extra items in array, we match the lengths and return the data
        data.length = length;
        return data;
    },

    /**
     * @private
     *
     * @param {Collection} collection
     * @param {String} groupId
     * @returns {Array}
     */
    extractRunnableItems: function (collection, groupId) {
        var items = [],
            group = !groupId && collection; // if a group id is unspecified, the collection is our group

        // if group id is provided, we try and check if we can find it in the collection
        !group && collection.forEachItemGroup(function (itemGroup) {
            // @todo: fix this. the check by id should all finish before doing check by name
            (itemGroup.id === groupId || itemGroup.name === groupId) && (group = itemGroup);
        });

        // accumulate all items in the collection/group in order
        group && group.forEachItem(function (item) {
            items.push(item);
        });

        return items;
    }
});

module.exports = Runner;<|MERGE_RESOLUTION|>--- conflicted
+++ resolved
@@ -49,10 +49,7 @@
             data: Runner.normaliseIterationData(options.data, options.iterationCount),
             environment: options.environment,
             globals: _.has(options, 'globals') ? options.globals : this.options.globals,
-<<<<<<< HEAD
-=======
             // @todo Move to item level to support Item and ItemGroup variables
->>>>>>> 180fb759
             collectionVariables: collection.variables,
             certificates: options.certificates,
             proxies: options.proxies
