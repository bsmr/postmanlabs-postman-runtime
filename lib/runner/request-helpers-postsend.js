--- conflicted
+++ resolved
@@ -1,10 +1,5 @@
-<<<<<<< HEAD
-var _ = require('lodash'),
-    AuthLoader = require('../authorizer/index').AuthLoader,
-=======
 var AuthLoader = require('../authorizer/index').AuthLoader,
     createAuthInterface = require('../authorizer/auth-interface'),
->>>>>>> 3383c536
 
     util = require('../authorizer/util');
 
@@ -26,14 +21,10 @@
             authInterface = createAuthInterface(auth);
 
         // invoke `post` on the Auth
-<<<<<<< HEAD
-        authorizer.post(auth, context.response, function (err, success) {
+        authHandler.post(authInterface, context.response, function (err, success) {
             // sync auth state back to item request
             _.set(context, 'item.request.auth', auth);
 
-=======
-        authHandler.post(authInterface, context.response, function (err, success) {
->>>>>>> 3383c536
             // there was an error in auth post hook
             if (err) { return done(err); }
 
