--- conflicted
+++ resolved
@@ -15,10 +15,7 @@
 
         // @todo - resolve variables in a more graceful way
         // @todo - no need to sync vatiables when SDK starts supporting resolution from scope directly
-<<<<<<< HEAD
-=======
         // @todo remove this hack of using empty variableList once it's fixed in sdk
->>>>>>> 180fb759
         context.item = new sdk.Item(context.item.toObjectResolved({variables: new sdk.VariableList(null, [])}, [
             context.data,
             context.environment.syncVariablesTo({}),
@@ -34,11 +31,7 @@
 
         // resolve variables in auth
         auth && (context.auth = new sdk.RequestAuth(auth.toObjectResolved(
-<<<<<<< HEAD
-            {variables: new sdk.VariableList(null, [])}, // resolve using variables in item
-=======
             {variables: new sdk.VariableList(null, [])}, // @todo remove this hack once it's fixed in sdk
->>>>>>> 180fb759
             [
                 context.data,
                 context.environment.syncVariablesTo({}),
