var _ = require('lodash'),
    async = require('async'),
    sdk = require('postman-collection'),

    createAuthInterface = require('../authorizer/auth-interface'),
    AuthLoader = require('../authorizer/index').AuthLoader,
    ReplayController = require('./replay-controller'),

    DOT_AUTH = '.auth';

module.exports = [
    // Variable resolution
    function (context, run, done) {
        if (!context.item) { return done(new Error('Nothing to resolve variables for.')); }

        // @todo - resolve variables in a more graceful way
<<<<<<< HEAD
        // @todo - no need to sync vatiables when SDK starts supporting resolution from scope directly
        // @todo remove this hack of using empty variableList once it's fixed in sdk
        context.item = new sdk.Item(context.item.toObjectResolved({variables: new sdk.VariableList(null, [])}, [
            context._variables.syncVariablesTo({}),
            context.data,
            context.environment.syncVariablesTo({}),
            context.collectionVariables.syncVariablesTo({}),
            context.globals.syncVariablesTo({})
        ]));
=======
        // @todo - no need to sync variables when SDK starts supporting resolution from scope directly
        context.item = new sdk.Item(context.item.toObjectResolved(null, [context.data,
            context.environment.syncVariablesTo({}), context.collectionVariables.syncVariablesTo({}),
            context.globals.syncVariablesTo({})], {ignoreOwnVariables: true}));
>>>>>>> 3bbd2688

        var item = context.item,
            auth = context.auth;

        // Re-parse the URL, because variables have been resolved now, and things might be moved around
        item.request.url = new (sdk.Url)(item.request.url.toString());

        // resolve variables in auth
<<<<<<< HEAD
        auth && (context.auth = new sdk.RequestAuth(auth.toObjectResolved(
            {variables: new sdk.VariableList(null, [])}, // @todo remove this hack once it's fixed in sdk
            [
                context._variables.syncVariablesTo({}),
                context.data,
                context.environment.syncVariablesTo({}),
                context.collectionVariables.syncVariablesTo({}),
                context.globals.syncVariablesTo({})
            ]
        )));
=======
        auth && (context.auth = new sdk.RequestAuth(auth.toObjectResolved(null, [context.data,
            context.environment.syncVariablesTo({}), context.collectionVariables.syncVariablesTo({}),
            context.globals.syncVariablesTo({})], {ignoreOwnVariables: true})));
>>>>>>> 3bbd2688

        done();
    },

    // Authorization
    function (context, run, done) {
        // validate all stuff. dont ask.
        if (!context.item) { return done(new Error('runtime: nothing to authorize.')); }

        // bail out if there is no auth
        if (!(context.auth && context.auth.type)) { return done(null); }

        // get auth handler
        var auth = context.auth,
            authType = auth.type,
            authHandler = AuthLoader.getHandler(authType),
            authPreHook,
            authInterface,
            authSignHook = function () {
                try {
                    authHandler.sign(authInterface, context.item.request, function (err) {
                        // handle all types of errors in one place, see catch block
                        if (err) { throw err; }

                        done();
                    });
                }
                catch (err) {
                    // handles synchronous and asynchronous errors in auth.sign
                    run.triggers.console(context.coords,
                        'warn',
                        'runtime~' + authType + '.auth: could not sign the request: ' + (err.message || err),
                        err
                    );

                    // swallow the error, we've warned the user
                    done();
                }
            };

        // bail out if there is no matching auth handler for the type
        if (!authHandler) {
            run.triggers.console(context.coords, 'warn', 'runtime: could not find a handler for auth: ' + auth.type);
            return done();
        }

        authInterface = createAuthInterface(auth);

        /**
         * We go through the `pre` request send validation for the auth. In this step one of the three things can happen
         *
         * If the Auth `pre` hook
         * 1. gives a go, we sign the request and proceed to send the request.
         * 2. gives a no go, we don't sign the request, but proceed to send the request.
         * 3. gives a no go, with a intermediate request,
         *      a. we suspend current request, send the intermediate request
         *      b. invoke Auth `init` hook with the response of the intermediate request
         *      c. invoke Auth `pre` hook, and repeat from 1
         */
        authPreHook = function () {
            authHandler.pre(authInterface, function (err, success, request) {
                // there was an error in pre hook of auth
                if (err) {
                    // warn the user
                    run.triggers.console(context.coords,
                        'warn',
                        'runtime~' + authType + '.auth: could not validate the request: ' + (err.message || err),
                        err
                    );

                    // swallow the error, we've warned the user
                    return done();
                }

                // authHandler gave a go, sign the request
                if (success) { return authSignHook(); }

                // auth gave a no go, but no intermediate request
                if (!request) { return done(); }

                // prepare for sending intermediate request
                var replayController = new ReplayController(context.replayState, run),
                    item = new sdk.Item({request: request});

                // auth handler gave a no go, and an intermediate request.
                // make the intermediate request the response is passed to `init` hook
                replayController.requestReplay(context,
                    item,
                    // marks the auth as source for intermediate request
                    {source: auth.type + DOT_AUTH},
                    function (err, response) {
                        // errors for intermediate requests are passed to request callback
                        // passing it here will add it to original request as well, so don't do it
                        if (err) { return done(); }

                        // pass the response to Auth `init` hook
                        authHandler.init(authInterface, response, function (error) {
                            if (error) {
                                // warn about the err
                                run.triggers.console(context.coords, 'warn', 'runtime~' + authType + '.auth: ' +
                                    'could not initialize auth: ' + (error.message || error), error);

                                // swallow the error, we've warned the user
                                return done();
                            }

                            // schedule back to pre hook
                            authPreHook();
                        });
                    },
                    function (err) {
                        // warn users that maximum retries have exceeded
                        if (err) {
                            run.triggers.console(
                                context.coords, 'warn', 'runtime~' + authType + '.auth: ' + (err.message || err)
                            );
                        }
                        // but don't bubble up the error with the request
                        done();
                    }
                );
            });
        };

        // start the by calling the pre hook of the auth
        authPreHook();
    },

    // File loading
    function (context, run, done) {
        if (!context.item) { return done(new Error('Nothing to resolve files for.')); }

        var triggers = run.triggers,
            cursor = context.coords,
            sourceReadable,
            resolver,
            request,
            mode,
            data;

        resolver = run.options.fileResolver;

        // this has changed a bit from the old implementation, a bug is fixed.
        sourceReadable = resolver && _.isFunction(resolver.createReadStream);

        request = context.item.request;

        if (!request) { return done(new Error('No request to send.')); }

        // todo: add helper functions in the sdk to do this cleanly for us
        mode = _.get(request, 'body.mode');
        data = _.get(request, ['body', mode]);

        // if there is no mode specified, or no data for the specified mode we cannot resolve anything!
        // @note that if source is not readable, there is no point reading anything, yet we need to warn that file
        // upload was not done. hence we will have to proceed even without an unreadable source
        if (!data) { // we do not need to check `mode` here since false mode returns no `data`
            return done();
        }

        // in this block, we simply use async.waterfall to ensure that all form of file reading is async. essentially,
        // we first determine the data mode and based on it pass the waterfall functions.
        async.waterfall([async.constant(data), {
            // form data parsing simply "enriches" all form parameters having file data type by replacing / setting the
            // value as a read stream
            formdata: function (formdata, next) {
                // ensure that we only process the file type
                async.eachSeries(_.filter(formdata.all(), {type: 'file'}), function (formparam, callback) {
                    var stream;

                    try {
                        sourceReadable && formparam.src && (stream = resolver.createReadStream(formparam.src));
                    }
                    // eslint-disable-next-line no-empty
                    catch (e) { } // we do not need to forward error here since next line we throw warning

                    if (!stream) { // lack of stream also determines lack of `formparam.src` and source being readable
                        // eslint-disable-next-line max-len
                        triggers.console(cursor, 'warn', 'unable to load form file for upload: "' + formparam.src + '"');
                        // @todo - do enabled: false instead of removing it
                        formdata.remove(formparam); // remove from list since it will interfere with requester
                    }
                    // otherwise, replace the value with stream for making it usable in requester
                    else {
                        formparam.value = stream;
                    }
                    callback();
                }, next);
            },
            // file data
            file: function (filedata, next) {
                var stream;

                try {
                    sourceReadable && filedata.src && (stream = resolver.createReadStream(filedata.src));
                }
                // eslint-disable-next-line no-empty
                catch (e) { }

                if (!stream) {
                    triggers.console(cursor, 'warn', 'unable to load raw file for upload: "' + filedata.src + '"');
                    filedata.value = null; // ensure this does not mess with requester
                    delete filedata.content; // @todo - why content?
                }
                // stream is valid, so replace the value in data
                else {
                    // @todo: why is this not `value` like formdata. it would have made it easy to pass through
                    // a common logic
                    filedata.content = stream;
                }

                next();
            }
        }[mode] || async.constant()], function (err) {
            // just as a precaution, show the error in console. each resolver anyway should handle their own console
            // warnings.
            // @todo - get cursor here.
            err && triggers.console(cursor, 'warn', 'file data resolution error: ' + (err.message || err));
            done(null); // absorb the error since a console has been trigerred
        });
    },
    // Proxy lookup
    function (context, run, done) {
        var proxies = run.options.proxies,
            request = context.item.request,

            url;

        if (!request) { return done(new Error('No request to resolve proxy for.')); }

        url = request.url && request.url.toString();

        async.waterfall([
            // try resolving custom proxies before falling-back to system proxy
            function (cb) {
                if (_.isFunction(_.get(proxies, 'resolve'))) {
                    return cb(null, proxies.resolve(url));
                }
                return cb(null, undefined);
            },
            // fallback to system proxy
            function (config, cb) {
                if (config) {
                    return cb(null, config);
                }
                return _.isFunction(run.options.systemProxy) ? run.options.systemProxy(url, cb) : cb(null, undefined);
            }
        ], function (err, config) {
            if (err) {
                run.triggers.console(context.coords, 'warn', 'proxy lookup error: ' + (err.message || err));
            }

            config && (request.proxy = sdk.ProxyConfig.isProxyConfig(config) ? config : new sdk.ProxyConfig(config));
            return done();
        });
    },
    // Certificate lookup + reading from whichever file resolver is provided
    function (context, run, done) {
        var request,
            keyPath,
            certPath,
            fileResolver,

            certificate;

        // A. Check if we have the file resolver
        fileResolver = run.options.fileResolver;

        if (!fileResolver) { return done(); } // No point going ahead

        // B. Ensure we have the request
        request = _.get(context.item, 'request');
        if (!request) { return done(new Error('No request to resolve certificates for.')); }

        // C. See if any cert should be sent, by performing a URL matching
        certificate = run.options.certificates && run.options.certificates.resolveOne(request.url);
        if (!certificate) { return done(); }

        // D. Fetch the paths
        keyPath = _.get(certificate, 'key.src');
        certPath = _.get(certificate, 'cert.src');

        // E. Read from the path, and add the values to the certificate, also associate
        // the certificate with the current request.
        async.mapValues({
            key: keyPath,
            cert: certPath
        }, function (value, key, cb) {
            fileResolver.readFile(value, cb);
        }, function (err, fileContents) {
            if (err) {
                // Swallow the error after triggering a warning message for the user.
                run.triggers.console(context.coords, 'warn', 'certificate load error: ' + (err.message || err));
                return done();
            }

            _.set(certificate, 'key.value', fileContents.key);
            _.set(certificate, 'cert.value', fileContents.cert);

            request.certificate = certificate;
            done();
        });
    }
];<|MERGE_RESOLUTION|>--- conflicted
+++ resolved
@@ -14,22 +14,11 @@
         if (!context.item) { return done(new Error('Nothing to resolve variables for.')); }
 
         // @todo - resolve variables in a more graceful way
-<<<<<<< HEAD
-        // @todo - no need to sync vatiables when SDK starts supporting resolution from scope directly
-        // @todo remove this hack of using empty variableList once it's fixed in sdk
-        context.item = new sdk.Item(context.item.toObjectResolved({variables: new sdk.VariableList(null, [])}, [
-            context._variables.syncVariablesTo({}),
-            context.data,
-            context.environment.syncVariablesTo({}),
-            context.collectionVariables.syncVariablesTo({}),
-            context.globals.syncVariablesTo({})
-        ]));
-=======
+
         // @todo - no need to sync variables when SDK starts supporting resolution from scope directly
-        context.item = new sdk.Item(context.item.toObjectResolved(null, [context.data,
-            context.environment.syncVariablesTo({}), context.collectionVariables.syncVariablesTo({}),
+        context.item = new sdk.Item(context.item.toObjectResolved(null, [context._variables.syncVariablesTo({}),
+            context.data, context.environment.syncVariablesTo({}), context.collectionVariables.syncVariablesTo({}),
             context.globals.syncVariablesTo({})], {ignoreOwnVariables: true}));
->>>>>>> 3bbd2688
 
         var item = context.item,
             auth = context.auth;
@@ -38,22 +27,9 @@
         item.request.url = new (sdk.Url)(item.request.url.toString());
 
         // resolve variables in auth
-<<<<<<< HEAD
-        auth && (context.auth = new sdk.RequestAuth(auth.toObjectResolved(
-            {variables: new sdk.VariableList(null, [])}, // @todo remove this hack once it's fixed in sdk
-            [
-                context._variables.syncVariablesTo({}),
-                context.data,
-                context.environment.syncVariablesTo({}),
-                context.collectionVariables.syncVariablesTo({}),
-                context.globals.syncVariablesTo({})
-            ]
-        )));
-=======
-        auth && (context.auth = new sdk.RequestAuth(auth.toObjectResolved(null, [context.data,
-            context.environment.syncVariablesTo({}), context.collectionVariables.syncVariablesTo({}),
+        auth && (context.auth = new sdk.RequestAuth(auth.toObjectResolved(null, [context._variables.syncVariablesTo({}),
+            context.data, context.environment.syncVariablesTo({}), context.collectionVariables.syncVariablesTo({}),
             context.globals.syncVariablesTo({})], {ignoreOwnVariables: true})));
->>>>>>> 3bbd2688
 
         done();
     },
