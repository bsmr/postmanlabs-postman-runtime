var _ = require('lodash'),
    dns = require('dns'),
    Socket = require('net').Socket,

    requestBodyBuilders = require('./core-body-builder'),

    LOCAL_IPV6 = '::1',
    LOCAL_IPV4 = '127.0.0.1',
    LOCALHOST = 'localhost',
    SOCKET_TIMEOUT = 500,

    COLON = ':',
    HOSTS_TYPE = {
        HOST_IP_MAP: 'hostIpMap'
    },
    HTTPS = 'https',
    HTTPS_DEFAULT_PORT = 443,
    HTTP_DEFAULT_PORT = 80,

    S_CONNECT = 'connect',
    S_ERROR = 'error',
    S_TIMEOUT = 'timeout',

    sdk = require('postman-collection'),
    version = require('../../package.json').version,

    ERROR_ADDRESS_RESOLVE = 'NETERR: getaddrinfo ENOTFOUND ',

    GET = 'get',

    /**
     * List of request methods without body.
     *
     * @private
     * @type {Object}
     *
     * @note hash is used to reduce the lookup cost
     *       these methods are picked from the app, which don't support body.
     * @todo move this list to SDK for parity.
     */
    METHODS_WITHOUT_BODY = {
        get: true,
        copy: true,
        head: true,
        purge: true,
        unlock: true
    },

    /**
     * Abstracts out the logic for domain resolution
     * @param options
     * @param hostLookup
     * @param hostLookup.type
     * @param hostLookup.hostIpMap
     * @param hostname
     * @param callback
     */
    _lookup = function (options, hostLookup, hostname, callback) {
        var hostIpMap,
            resolvedFamily = 4,
            resolvedAddr;

        // first we try to resolve the hostname using hosts file configuration
        hostLookup && hostLookup.type === HOSTS_TYPE.HOST_IP_MAP &&
            (hostIpMap = hostLookup[HOSTS_TYPE.HOST_IP_MAP]) && (resolvedAddr = hostIpMap[hostname]);

        if (resolvedAddr) {
            // since we only get an string for the resolved ip address, we manually find it's family (4 or 6)
            // there will be at-least one `:` in an IPv6 (https://en.wikipedia.org/wiki/IPv6_address#Representation)
            resolvedAddr.indexOf(COLON) !== -1 && (resolvedFamily = 6); // eslint-disable-line lodash/prefer-includes

            // returning error synchronously causes uncaught error because listeners are not attached to error events
            // on socket yet
            return setImmediate(function () {
                callback(null, resolvedAddr, resolvedFamily);
            });
        }

        // no hosts file configuration provided or no match found. Falling back to normal dns lookup
        return dns.lookup(hostname, options, callback);
    },

    /**
     * Tries to make a TCP connection to the given host and port. If successful, the connection is immediately
     * destroyed.
     *
     * @param host
     * @param port
     * @param callback
     */
    connect = function (host, port, callback) {
        var socket = new Socket(),
            called,

            done = function (type) {
                if (!called) {
                    callback(type === S_CONNECT ? null : true); // eslint-disable-line callback-return
                    called = true;
                    this.destroy();
                }
            };

        socket.setTimeout(SOCKET_TIMEOUT, done.bind(socket, S_TIMEOUT));
        socket.once('connect', done.bind(socket, S_CONNECT));
        socket.once('error', done.bind(socket, S_ERROR));
        socket.connect(port, host);
        socket = null;
    },

    /**
     * Override DNS lookups in Node, to handle localhost as a special case.
     * Chrome tries connecting to IPv6 by default, so we try the same thing.
     *
     * @param lookupOptions
     * @param lookupOptions.port
     * @param lookupOptions.network
     * @param lookupOptions.network.restrictedAddresses
     * @param lookupOptions.network.hostLookup
     * @param lookupOptions.network.hostLookup.type
     * @param lookupOptions.network.hostLookup.hostIpMap
     * @param hostname
     * @param options
     * @param callback
     */
    lookup = function (lookupOptions, hostname, options, callback) {
        var self = this,
            lowercaseHost = hostname.toLowerCase(),
            networkOpts = lookupOptions.network || {},
            hostLookup = networkOpts.hostLookup;

        if (lowercaseHost !== LOCALHOST) {
            return _lookup(options, hostLookup, lowercaseHost, function (err, addr, family) {
                if (err) { return callback(err); }

                return callback(self.isAddressRestricted(addr, networkOpts) ?
                    new Error(ERROR_ADDRESS_RESOLVE + hostname) : null, addr, family);
            });
        }

        // Try checking if we can connect to IPv6 localhost ('::1')
        connect(LOCAL_IPV6, lookupOptions.port, function (err) {
            // use IPv4 if we cannot connect to IPv6
            if (err) { return callback(null, LOCAL_IPV4, 4); }

            callback(null, LOCAL_IPV6, 6);
        });
    };

module.exports = {

    /**
     * Creates a node request compatible options object from a request.
     *
     * @param request
     * @param defaultOpts
     * @param defaultOpts.keepAlive
     * @param defaultOpts.timeout
     * @param defaultOpts.strictSSL
     * @param defaultOpts.cookieJar The cookie jar to use (if any).
     * @param defaultOpts.followRedirects
     * @param defaultOpts.protocolProfileBehavior
     * @returns {{}}
     */
    getRequestOptions: function (request, defaultOpts) {
        var options = {},
            networkOptions = defaultOpts.network || {},
            self = this,
            bodyParams,
            url,
            isSSL,
            portNumber,
            port = request.url && request.url.port,
            hostname = request.url && request.url.getHost();

        !defaultOpts && (defaultOpts = {});

        // @todo replace this with request.header.toObject(true, true, true, true); once the sanitize option has been
        // added to PropertyList~toObject
        options.headers = self.getRequestHeaders(request);
        url = request.url.toString();
        options.url = (/^https?:\/\//).test(url) ? url : 'http://' + url;
        options.method = request.method;
        options.jar = defaultOpts.cookieJar || true;
        options.timeout = defaultOpts.timeout;
        options.gzip = true;

        // Ensures that "request" creates URL encoded formdata or querystring as
        // foo=bar&foo=baz instead of foo[0]=bar&foo[1]=baz
        options.useQuerystring = true;
        options.strictSSL = defaultOpts.strictSSL;

        // keeping the same convention as Newman
        options.followRedirect = defaultOpts.followRedirects;
        options.followAllRedirects = defaultOpts.followRedirects;

        // Request body may return different options depending on the type of the body.
        bodyParams = self.getRequestBody(request, defaultOpts);

        // set encoding to null so that the response is a stream
        options.encoding = null;

        // Insert any headers that XHR inserts, to keep the Node version compatible with the Chrome App
        if (bodyParams && bodyParams.body) {
            self.ensureHeaderExists(options.headers, 'Content-Type', 'text/plain');
        }
        self.ensureHeaderExists(options.headers, 'User-Agent', 'PostmanRuntime/' + version);
        self.ensureHeaderExists(options.headers, 'Accept', '*/*');

        // The underlying Node client does add the host header by itself, but we add it anyway, so that
        // it is bubbled up to us after the request is made. If left to the underlying core, it's not :/
        self.ensureHeaderExists(options.headers, 'Host', request.url.getRemote());

        // override DNS lookup
        if (networkOptions.restrictedAddresses || hostname.toLowerCase() === LOCALHOST || networkOptions.hostLookup) {
            isSSL = _.startsWith(request.url.protocol, HTTPS);
            portNumber = Number(port) || (isSSL ? HTTPS_DEFAULT_PORT : HTTP_DEFAULT_PORT);

            _.isFinite(portNumber) && (options.lookup = lookup.bind(this, {
                port: portNumber,
                network: networkOptions
            }));
        }

        _.assign(options, bodyParams, {
            agentOptions: {
                keepAlive: defaultOpts.keepAlive
            }
        });
        return options;
    },

    /**
     * Checks if a header already exists. If it does not, sets the value to whatever is passed as
     * `defaultValue`
     *
     * @param {object} headers
     * @param {String} headerKey
     * @param {String} defaultValue
     */
    ensureHeaderExists: function (headers, headerKey, defaultValue) {
        var headerName = _.findKey(headers, function (value, key) {
            return key.toLowerCase() === headerKey.toLowerCase();
        });

        if (!headerName) {
            headers[headerKey] = defaultValue;
        }
    },

    /**
     * Returns a header object
     *
     * @param request
     * @returns {{}}
     */
    getRequestHeaders: function (request) {
        var headers = {};
        if (request.headers) {
            request.forEachHeader(function (header) {
                if (header && (header.disabled || !header.key)) { return; }

                var key = header.key,
                    value = header.value;

                if (headers[key]) {
                    _.isArray(headers[key]) ? headers[key].push(value) :
                        (headers[key] = [headers[key], value]);
                }
                else {
                    headers[key] = value;
                }
            });
            return headers;
        }
    },

    /**
     * Processes a request body and puts it in a format compatible with
     * the "request" library.
     *
     * @todo: Move this to the SDK.
     * @param request
     * @param options
     *
     * @returns {Object}
     */
    getRequestBody: function (request, options) { // eslint-disable-line no-unused-vars
        if (!(request && request.body)) {
            return;
        }

        var requestBody = request.body,
            requestBodyType = requestBody.mode,
            requestMethod = (typeof request.method === 'string') ? request.method.toLowerCase() : undefined,
            bodyIsEmpty = requestBody.isEmpty(),
            bodyIsDisabled = requestBody.disabled,
            bodyContent = requestBody[requestBodyType],

            // this initialization is required to check for the presence of `disableBodyPruning` behavior
            // eslint-disable-next-line max-len
            disableBodyPruning = options && options.protocolProfileBehavior && options.protocolProfileBehavior.disableBodyPruning,

            // flag to decide body pruning for METHODS_WITHOUT_BODY
            // @note this will be `true` even if protocolProfileBehavior is undefined
            pruneBody = !disableBodyPruning;

        // early bailout for empty or disabled body (this area has some legacy shenanigans)
        // @todo support a body type where nothing is sent and remove this GET restriction
<<<<<<< HEAD
        if (bodyIsEmpty || bodyIsDisabled) {
            return;
        }

        // bail out if request method doesn't support body and pruneBody is true.
        // @note `!_.isNil` check makes sure this behavior is respected only if its defined.
        //        otherwise, this will bail out without checking for sendBodyWithGetRequests option.
        if (METHODS_WITHOUT_BODY[requestMethod] && !_.isNil(disableBodyPruning) && pruneBody) {
            return;
        }

        // bail out if sendBodyWithGetRequests is set.
        // @note request level option (disableBodyPruning) has higher precedence than requester option.
        // @todo deprecate sendBodyWithGetRequests option
        if (requestMethod === GET && pruneBody && !(options && options.sendBodyWithGetRequests)) {
=======
        if (bodyIsEmpty || bodyIsDisabled || requestMethod === GET) {
>>>>>>> 27386ecd
            return;
        }

        // even if body is not empty, but the body type is not known, we do not know how to parse the same
        //
        // @note if you'd like to support additional body types beyond formdata, url-encoding, etc, add the same to
        //       the builder module
        if (!requestBodyBuilders.hasOwnProperty(requestBodyType)) {
            return;
        }

        return requestBodyBuilders[requestBodyType](bodyContent);
    },

    /**
     * Returns a JSON compatible with the Node's request library. (Also contains the original request)
     *
     * @param rawResponse Can be an XHR response or a Node request compatible response.
     *              about the actual request that was sent.
     * @param requestOptions Options that were used to send the request.
     * @param responseBody Body as a string.
     */
    jsonifyResponse: function (rawResponse, requestOptions, responseBody) {
        if (!rawResponse) {
            return;
        }

        var responseJSON;

        if (rawResponse.toJSON) {
            responseJSON = rawResponse.toJSON();
            responseJSON.request && _.assign(responseJSON.request, {
                data: requestOptions.form || requestOptions.formData || requestOptions.body || {},
                uri: { // @todo remove this
                    href: requestOptions.url
                },
                url: requestOptions.url
            });

            rawResponse.rawHeaders &&
                (responseJSON.headers = this.arrayPairsToObject(rawResponse.rawHeaders) || responseJSON.headers);
            return responseJSON;
        }

        responseBody = responseBody || '';

        // XHR :/
        return {
            statusCode: rawResponse.status,
            body: responseBody,
            headers: _.transform(sdk.Header.parse(rawResponse.getAllResponseHeaders()), function (acc, header) {
                acc[header.key] = header.value;
            }, {}),
            request: {
                method: requestOptions.method || 'GET',
                headers: requestOptions.headers,
                uri: { // @todo remove this
                    href: requestOptions.url
                },
                url: requestOptions.url,
                data: requestOptions.form || requestOptions.formData || requestOptions.body || {}
            }
        };
    },

    /**
     * ArrayBuffer to String
     *
     * @param {ArrayBuffer} buffer
     * @returns {String}
     */
    arrayBufferToString: function (buffer) {
        var str = '',
            uArrayVal = new Uint8Array(buffer),

            i,
            ii;

        for (i = 0, ii = uArrayVal.length; i < ii; i++) {
            str += String.fromCharCode(uArrayVal[i]);
        }
        return str;
    },

    /**
     * Converts an array of sequential pairs to an object.
     *
     * @param arr
     * @returns {{}}
     *
     * @example
     * ['a', 'b', 'c', 'd'] ====> {a: 'b', c: 'd' }
     */
    arrayPairsToObject: function (arr) {
        if (!_.isArray(arr)) {
            return;
        }

        var obj = {},
            key,
            val,
            i,
            ii;

        for (i = 0, ii = arr.length; i < ii; i += 2) {
            key = arr[i];
            val = arr[i + 1];

            if (_.has(obj, key)) {
                !_.isArray(obj[key]) && (obj[key] = [obj[key]]);
                obj[key].push(val);
            }
            else {
                obj[key] = val;
            }
        }
        return obj;
    },

    /**
     * Checks if a given host or IP is has been restricted in the options.
     *
     * @param {String} host
     * @param {Object} networkOptions
     * @param {Array<String>} networkOptions.restrictedAddresses
     *
     * @returns {Boolean}
     */
    isAddressRestricted: function (host, networkOptions) {
        return networkOptions.restrictedAddresses &&
            networkOptions.restrictedAddresses[(host && host.toLowerCase())];
    }
};<|MERGE_RESOLUTION|>--- conflicted
+++ resolved
@@ -25,8 +25,6 @@
     version = require('../../package.json').version,
 
     ERROR_ADDRESS_RESOLVE = 'NETERR: getaddrinfo ENOTFOUND ',
-
-    GET = 'get',
 
     /**
      * List of request methods without body.
@@ -284,7 +282,7 @@
      *
      * @returns {Object}
      */
-    getRequestBody: function (request, options) { // eslint-disable-line no-unused-vars
+    getRequestBody: function (request, options) {
         if (!(request && request.body)) {
             return;
         }
@@ -296,35 +294,18 @@
             bodyIsDisabled = requestBody.disabled,
             bodyContent = requestBody[requestBodyType],
 
-            // this initialization is required to check for the presence of `disableBodyPruning` behavior
-            // eslint-disable-next-line max-len
-            disableBodyPruning = options && options.protocolProfileBehavior && options.protocolProfileBehavior.disableBodyPruning,
-
             // flag to decide body pruning for METHODS_WITHOUT_BODY
             // @note this will be `true` even if protocolProfileBehavior is undefined
-            pruneBody = !disableBodyPruning;
+            pruneBody = options && options.protocolProfileBehavior ?
+                !options.protocolProfileBehavior.disableBodyPruning : true;
 
         // early bailout for empty or disabled body (this area has some legacy shenanigans)
-        // @todo support a body type where nothing is sent and remove this GET restriction
-<<<<<<< HEAD
         if (bodyIsEmpty || bodyIsDisabled) {
             return;
         }
 
         // bail out if request method doesn't support body and pruneBody is true.
-        // @note `!_.isNil` check makes sure this behavior is respected only if its defined.
-        //        otherwise, this will bail out without checking for sendBodyWithGetRequests option.
-        if (METHODS_WITHOUT_BODY[requestMethod] && !_.isNil(disableBodyPruning) && pruneBody) {
-            return;
-        }
-
-        // bail out if sendBodyWithGetRequests is set.
-        // @note request level option (disableBodyPruning) has higher precedence than requester option.
-        // @todo deprecate sendBodyWithGetRequests option
-        if (requestMethod === GET && pruneBody && !(options && options.sendBodyWithGetRequests)) {
-=======
-        if (bodyIsEmpty || bodyIsDisabled || requestMethod === GET) {
->>>>>>> 27386ecd
+        if (METHODS_WITHOUT_BODY[requestMethod] && pruneBody) {
             return;
         }
 
