var _ = require('lodash'),
    core = require('./core'),
    Emitter = require('events'),
    inherits = require('inherits'),
    now = require('performance-now'),
    sdk = require('postman-collection'),
    requests = require('./request-wrapper'),

    RESPONSE_START_EVENT_BASE = 'response.start.',
    RESPONSE_END_EVENT_BASE = 'response.end.',

    ERROR_RESTRICTED_ADDRESS = 'NETERR: getaddrinfo ENOTFOUND ',

    /**
     * Headers which get overwritten by the requester.
     *
     * @private
     * @const
     * @type {Object}
     */
    OVERWRITTEN_HEADERS = {
        cookie: true, // cookies get appended with `;`
        referer: true // referer gets updated on redirects
    },

    /**
     * Connection Header, added based on agentOptions.keepAlive
     *
     * @private
     * @const
     * @type {Object}
     */
    CONNECTION_HEADER = {
        key: 'Connection',
        keepAlive: 'keep-alive',
        close: 'close'
    },

    /**
     * Creates a Chrome-compatible cookie from a tough-cookie compatible cookie.
     *
     * @param cookie
     * @returns {Object}
     */
    toChromeCookie = function (cookie) {
        cookie.toJSON && (cookie = cookie.toJSON());

        return {
            domain: cookie.domain,
            hostOnly: cookie.hostOnly,
            httpOnly: cookie.httpOnly,
            name: cookie.key,
            path: cookie.path,
            secure: cookie.secure,
            storeId: 'PostmanCookieStore',
            value: cookie.value
        };
    },

    /**
     * This method is used in conjunction with _.transform method to convert multi-value headers to multiple single
     * value headers
     *
     * @param  {Array} acc
     * @param  {Array|String} val
     * @param  {String} key
     * @return {Object}
     */
    transformMultiValueHeaders = function (acc, val, key) {
        var i, ii;

        if (Array.isArray(val)) {
            for (i = 0, ii = val.length; i < ii; i++) {
                acc.push({
                    key: key,
                    value: val[i]
                });
            }
        }
        else {
            acc.push({
                key: key,
                value: val
            });
        }
    },

    /**
     * Calculate request timings offset by adding runtime overhead which
     * helps to determine request prepare and process time taken.
     *
     * @param {Number} runtimeTimer - Runtime request start HR time
     * @param {Number} requestTimer - Request start HR time
     * @param {Object} timings - Request timings offset
     * @returns {Object}
     */
    calcTimingsOffset = function (runtimeTimer, requestTimer, timings) {
        if (!(runtimeTimer && requestTimer && timings)) { return; }

        // runtime + postman-request initialization time
        var initTime = requestTimer - runtimeTimer,
            offset = {
                request: initTime
            };

        // add initialization overhead to request offsets
        _.forOwn(timings, function (value, key) {
            offset[key] = value + initTime;
        });

        // total time taken by runtime to get the response
        // @note if offset.end is missing, that means request is not complete.
        //       this is used to calculate timings on responseStart.
        if (offset.end) {
            offset.done = now() - runtimeTimer;
        }

        return offset;
    },

    Requester;

/**
 * Creates a new Requester, which is used to make HTTP(s) requests.
 *
 * @param trace
 * @param options
 * @param {Boolean} [options.keepAlive=true] Optimizes HTTP connections by keeping them alive, so that new requests
 * to the same host are made over the same underlying TCP connection.
 * @param {CookieJar} [options.cookieJar] A cookie jar to use with Node requests.
 * @param {Boolean} [options.strictSSL]
 * @param {Boolean} [options.followRedirects=true] If false, returns a 301/302 as the response code
 * instead of following the redirect
 * @note `options.keepAlive` is only supported in Node.
 * @note `options.cookieJar` is only supported in Node.
 *
 * @constructor
 */
inherits(Requester = function (trace, options) {
    this.options = options || {};

    // protect the timeout value from being non-numeric or infinite
    if (!_.isFinite(this.options.timeout)) {
        this.options.timeout = undefined;
    }

    this.trace = trace;
    Requester.super_.call(this);
}, Emitter);

_.assign(Requester.prototype, /** @lends Requester.prototype */ {

    /**
     * Perform an HTTP request.
     *
     * @param {String} id
     * @param {Request} request
     * @param {Object} protocolProfileBehavior
     * @param {Function} callback
     */
    request: function (id, request, protocolProfileBehavior, callback) {
        var self = this,
            hostname,
            cookieJar,
            requestOptions,
            networkOptions = self.options.network || {},
            startTime = Date.now(),
            startTimer = now(), // high-resolution time
            cookies = [],

<<<<<<< HEAD
            getExecutionHistory = function (debugInfo) {
                var history = {
                    execution: {
                        verbose: Boolean(requestOptions.verbose),
                        sessions: requestOptions.verbose ? {} : undefined,
                        data: []
                    }
                };

                if (!Array.isArray(debugInfo)) {
                    return history;
                }

                // prepare history from request debug data
                debugInfo.forEach(function (debugData) {
                    // cache connection sessions, to be referred later
                    if (history.execution.sessions && debugData.session && !debugData.session.reused) {
                        history.execution.sessions[debugData.session.id] = debugData.session.data;
                    }

                    history.execution.data.push({
                        request: debugData.request,
                        response: debugData.response,
                        timings: debugData.timings && {
                            // runtime start time
                            start: startTime,
                            // request start time
                            requestStart: debugData.timingStart,
                            // offsets calculated are relative to runtime start time
                            offset: calcTimingsOffset(startTimer, debugData.timingStartTimer, debugData.timings)
                        },
                        session: debugData.session && {
                            id: debugData.session.id,
                            // is connection socket reused
                            reused: debugData.session.reused
                        }
                    });
                });

                return history;
            },

            complete = function (error, response, history) {
=======
            onComplete = function (error, response, history) {
>>>>>>> 6466ba16
                self.emit(RESPONSE_END_EVENT_BASE + id, error, self.trace.cursor,
                    self.trace, response, request, cookies, history);

                return callback(error, response, request, cookies, history);
            },

            onStart = function (response) {
                // @todo get rid of jsonifyResponse
                var responseJSON = core.jsonifyResponse(response, requestOptions),
                    responseStartEventName = RESPONSE_START_EVENT_BASE + id,
                    sdkResponse = new sdk.Response({
                        status: response && response.statusMessage,
                        code: responseJSON.statusCode,
                        header: _.transform(responseJSON.headers, transformMultiValueHeaders, [])
                    });

                // Pull out cookies from the cookie jar, and make them chrome compatible.
                cookies = (cookieJar && _.isFunction(cookieJar.getCookies)) ?
                    _.transform(cookieJar.getCookies(requestOptions.url), function (acc, cookie) {
                        acc.push(toChromeCookie(cookie));
                    }, []) : [];

<<<<<<< HEAD
                var responseStartEvent = RESPONSE_START_EVENT_BASE + id,
                    responseJSON = core.jsonifyResponse(res, requestOptions), // @todo get rid of jsonifyResponse
                    response = new sdk.Response({
                        code: responseJSON.statusCode,
                        status: res && res.statusMessage,
                        header: _.transform(responseJSON.headers, transformMultiValueHeaders, [])
                    }),
                    history = getExecutionHistory(_.get(res, 'request._debug'));

                // @todo add history object for request timing information
                self.emit(responseStartEvent, null, response, request, cookies, history);
=======
                // @todo add history object for request timing information
                self.emit(responseStartEventName, null, sdkResponse, request, cookies);
>>>>>>> 6466ba16
            };

        // at this point the request could have come from collection, auth or sandbox
        // we can't trust the integrity of this request
        // bail out if request url is empty
        if (!(request && request.url && request.url.toString && request.url.toString())) {
            return onComplete(new Error('runtime:extenstions~request: request url is empty'));
        }

        cookieJar = self.options.cookieJar;
        requestOptions = core.getRequestOptions(request, self.options, protocolProfileBehavior);
        hostname = request.url.getHost();

        // check if host is on the `restrictedAddresses`
        if (networkOptions.restrictedAddresses && core.isAddressRestricted(hostname, networkOptions)) {
            return onComplete(new Error(ERROR_RESTRICTED_ADDRESS + hostname));
        }

        return requests(request, requestOptions, onStart, function (err, res, resBody, debug) {
            if (err) {
                // bubble up http errors
                // @todo - Should we send an empty sdk Response here?
                return onComplete(err);
            }

            var responseString,
                responseTime,
                responseJSON,
                keepAlive,
                response,
                header,
                history;

            // holds the response as a string
            // eslint-disable-next-line lodash/prefer-is-nil
            responseString = ((resBody !== null && resBody !== undefined) && resBody.toString) ?
                resBody.toString() : resBody;
            if (responseString === '[object ArrayBuffer]') {
                responseString = core.arrayBufferToString(resBody);
            }

            // This helps us to unify the information from XHR or Node calls.
            responseJSON = core.jsonifyResponse(res, requestOptions, responseString);

            // Calculate the time taken for us to get the response.
            responseTime = Date.now() - startTime;

            if (res && res.timings) {
                // update response time to actual response end time
                // of the final request in the redirect chain.
                responseTime = Math.ceil(res.timings.end);
            }

            // prepare history from request debug data
            history = getExecutionHistory(debug);

            // Response in the SDK format
            response = new sdk.Response({ // @todo get rid of jsonifyResponse
                code: responseJSON.statusCode,
                status: res && res.statusMessage,
                header: _.transform(responseJSON.headers, transformMultiValueHeaders, []),
                stream: resBody,
                responseTime: responseTime
            });

            // Insert the missing sent headers in the request object, so that they get bubbled up into the UI
            _.forOwn(responseJSON.request && responseJSON.request.headers, function (value, key) {
                header = request.headers.one(key);

                // neither request nor runtime overwrites user-defined headers
                // so instead of upsert, just add missing headers to the list
                // with system: true flag.
                if (!header) {
                    request.headers.add({key: key, value: value, system: true});

                    return;
                }

                // update headers which gets overwritten by the requester
                if (OVERWRITTEN_HEADERS[key.toLowerCase()] && value !== header.value) {
                    header.update({key: key, value: value, system: true});
                }
            });

            keepAlive = _.get(requestOptions, 'agentOptions.keepAlive');

            // @note Connection header is added by Node based on the agent's
            // keepAlive option. Don't add if custom is defined already.
            if (!request.headers.has(CONNECTION_HEADER.key)) {
                request.headers.add({
                    key: CONNECTION_HEADER.key,
                    value: keepAlive ? CONNECTION_HEADER.keepAlive : CONNECTION_HEADER.close,
                    system: true
                });
            }

            onComplete(null, response, history);
        });
    },

    /**
     * Removes all current event listeners on the requester, and makes it ready for garbage collection :).
     *
     * @param {Function=} cb - Optional callback to be called on disposal
     *
     * @todo - In the future, when the requester manages its own connections etc, close them all here.
     */
    dispose: function (cb) {
        // This is safe for us, because we do not use wait on events. (i.e, no part of Runtime ever waits on
        // any event to occur). We rely on callbacks for that, only choosing to use events as a way of streaming
        // information outside runtime.
        this.removeAllListeners();

        _.isFunction(cb) && cb();
    }
});

_.assign(Requester, /** @lends Requester */ {
    /**
     * Asynchronously create a new requester.
     *
     * @param trace
     * @param trace.type - type of requester to return (for now, just http)
     * @param trace.source - information about who needs this requester, e.g Auth, etc.
     * @param trace.cursor - the cursor
     * @param options
     * @param callback
     * @returns {*}
     */
    create: function (trace, options, callback) {
        return callback(null, new Requester(trace, options));
    }
});

module.exports.Requester = Requester;<|MERGE_RESOLUTION|>--- conflicted
+++ resolved
@@ -168,7 +168,6 @@
             startTimer = now(), // high-resolution time
             cookies = [],
 
-<<<<<<< HEAD
             getExecutionHistory = function (debugInfo) {
                 var history = {
                     execution: {
@@ -211,10 +210,7 @@
                 return history;
             },
 
-            complete = function (error, response, history) {
-=======
             onComplete = function (error, response, history) {
->>>>>>> 6466ba16
                 self.emit(RESPONSE_END_EVENT_BASE + id, error, self.trace.cursor,
                     self.trace, response, request, cookies, history);
 
@@ -229,7 +225,8 @@
                         status: response && response.statusMessage,
                         code: responseJSON.statusCode,
                         header: _.transform(responseJSON.headers, transformMultiValueHeaders, [])
-                    });
+                    }),
+                    history = getExecutionHistory(_.get(response, 'request._debug'));
 
                 // Pull out cookies from the cookie jar, and make them chrome compatible.
                 cookies = (cookieJar && _.isFunction(cookieJar.getCookies)) ?
@@ -237,22 +234,8 @@
                         acc.push(toChromeCookie(cookie));
                     }, []) : [];
 
-<<<<<<< HEAD
-                var responseStartEvent = RESPONSE_START_EVENT_BASE + id,
-                    responseJSON = core.jsonifyResponse(res, requestOptions), // @todo get rid of jsonifyResponse
-                    response = new sdk.Response({
-                        code: responseJSON.statusCode,
-                        status: res && res.statusMessage,
-                        header: _.transform(responseJSON.headers, transformMultiValueHeaders, [])
-                    }),
-                    history = getExecutionHistory(_.get(res, 'request._debug'));
-
                 // @todo add history object for request timing information
-                self.emit(responseStartEvent, null, response, request, cookies, history);
-=======
-                // @todo add history object for request timing information
-                self.emit(responseStartEventName, null, sdkResponse, request, cookies);
->>>>>>> 6466ba16
+                self.emit(responseStartEventName, null, sdkResponse, request, cookies, history);
             };
 
         // at this point the request could have come from collection, auth or sandbox
