--- conflicted
+++ resolved
@@ -149,11 +149,8 @@
             var responseString,
                 responseTime,
                 responseJSON,
-<<<<<<< HEAD
                 response,
-=======
                 requestStart,
->>>>>>> 849d7763
                 cookies,
                 timings,
                 header;
