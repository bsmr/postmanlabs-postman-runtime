var _ = require('lodash'),
    expect = require('expect.js'),
    btoa = require('btoa'),
    aws4 = require('aws4'),
    sdk = require('postman-collection'),
    Authorizer = require('../../lib').Authorizer,

    Request = sdk.Request,
    Url = sdk.Url,
    rawRequests = require('../fixtures/auth-requests');

/* global describe, it */
describe('Authorizers', function () {
    describe('noauth', function () {
        it('should work correctly', function () {
            var request = new Request({auth: {noauth: {}, type: 'noauth'}}),
                auth = request.auth,
                handler = Authorizer.Handlers[auth.type],
                authorizedReq = handler.sign(auth.parameters().toObject(), request);

            expect(authorizedReq).to.eql(request);
            auth.update({foo: 'bar'});
            authorizedReq = handler.sign(auth.parameters().toObject(), request);
            expect(authorizedReq.auth.parameters().toObject()).to.eql({foo: 'bar'});
        });
    });

    describe('basic', function () {
        it('Auth header must be added', function () {
            var request = new Request(rawRequests.basic),
                auth = request.auth,
                username = rawRequests.basic.auth.basic.username,
                password = rawRequests.basic.auth.basic.password,
                expectedAuthHeader = 'Authorization: Basic ' + btoa(username + ':' + password),
                handler = Authorizer.Handlers[auth.type],
                authorizedReq = handler.sign(auth.parameters().toObject(), request),
                headers = authorizedReq.headers.all(),
                authHeader;
            expect(headers.length).to.eql(1);

            authHeader = headers[0];
            expect(authHeader.toString()).to.eql(expectedAuthHeader);
            expect(authHeader.system).to.be(true);
        });

        it('should use default values for the missing parameters', function () {
            var rawBasicReq = _.cloneDeep(rawRequests.basic),
                request,
                auth,
                handler,
                authorizedReq;

            rawBasicReq.auth.basic = {username: 'foo'}; // no password present
            request = new Request(rawBasicReq);
            auth = request.auth;
            handler = Authorizer.Handlers[auth.type];
            authorizedReq = handler.sign(auth.parameters().toObject(), request);

<<<<<<< HEAD
            expect(authorizedReq.headers.all()).to.eql([
                {key: 'Authorization', value: 'Basic ' + btoa('foo:'), system: true}
            ]);

            rawBasicReq.auth.basic = {password: 'foo'}; // no username present
            request = new Request(rawBasicReq);
            auth = request.auth;
            handler = Authorizer.Handlers[auth.type];
            authorizedReq = handler.sign(auth.parameters().toObject(), request);

            expect(authorizedReq.headers.all()).to.eql([
                {key: 'Authorization', value: 'Basic ' + btoa(':foo'), system: true}
            ]);

            rawBasicReq.auth.basic = {}; // no username and no password present
            request = new Request(rawBasicReq);
            auth = request.auth;
            handler = Authorizer.Handlers[auth.type];
            authorizedReq = handler.sign(auth.parameters().toObject(), request);

            expect(authorizedReq.headers.all()).to.eql([
                {key: 'Authorization', value: 'Basic ' + btoa(':'), system: true}
            ]);
=======
            expect(authorizedReq.headers.all()).to.be.empty();
            expect(authorizedReq.toJSON()).to.eql({
                auth: {
                    basic: [
                        {
                            'key': 'password',
                            'type': 'any',
                            'value': 'kane'
                        },
                        {
                            'key': 'showPassword',
                            'type': 'any',
                            'value': false
                        }
                    ],
                    type: 'basic'
                },
                description: {
                    content: '',
                    type: 'text/plain'
                },
                method: 'GET',
                url: 'httpbin.org/get'
            });
>>>>>>> 7dbd05ef
        });
    });

    describe('digest', function () {
        it('Auth header must be added', function () {
            var request = new Request(rawRequests.digest),
                auth = request.auth,
                handler = Authorizer.Handlers[auth.type],
                authorizedReq = handler.sign(auth.parameters().toObject(), request),
                headers = authorizedReq.headers.all(),
                expectedHeader = 'Authorization: Digest username="postman", realm="Users", ' +
                    'nonce="bcgEc5RPU1ANglyT2I0ShU0oxqPB5jXp", uri="/digest-auth", ' +
                    'response="63db383a0f03744cfd45fe15de8dbe9d", opaque=""',
                authHeader;

            expect(headers.length).to.eql(1);
            authHeader = headers[0];

            expect(authHeader.toString()).to.eql(expectedHeader);
            expect(authHeader.system).to.be(true);
        });

        it('should throw an error if qop is auth-int', function () {
            var request = new Request(rawRequests.digest),
                auth = request.auth,
                handler = Authorizer.Handlers[auth.type],
                authorizedReq = handler.sign(auth.parameters().toObject(), request),
                headers = authorizedReq.headers.all(),
                expectedHeader = 'Authorization: Digest username="postman", realm="Users", ' +
                    'nonce="bcgEc5RPU1ANglyT2I0ShU0oxqPB5jXp", uri="/digest-auth", ' +
                    'response="63db383a0f03744cfd45fe15de8dbe9d", opaque=""',
                authHeader;

            expect(headers.length).to.eql(1);
            authHeader = headers[0];

            expect(authHeader.toString()).to.eql(expectedHeader);
            expect(authHeader.system).to.be(true);

            expect(function () {
                request.auth.digest.sign({
                    algorithm: 'MD5-sess',
                    qop: 'auth-int'
                });
            }).to.throwError('Digest Auth with "qop": "auth-int" is not supported.');
        });

        it('should sign requests correctly', function () {
            var request = new Request(rawRequests.digest),
                auth = request.auth,
                handler = Authorizer.Handlers[auth.type],
                authorizedReq = handler.sign(auth.parameters().toObject(), request),
                headers = authorizedReq.headers.all(),
                expectedHeader = 'Authorization: Digest username="postman", realm="Users", ' +
                    'nonce="bcgEc5RPU1ANglyT2I0ShU0oxqPB5jXp", uri="/digest-auth", ' +
                    'response="63db383a0f03744cfd45fe15de8dbe9d", opaque=""',
                authHeader;

            expect(headers.length).to.eql(1);
            authHeader = headers[0];

            expect(authHeader.toString()).to.eql(expectedHeader);
            expect(authHeader.system).to.be(true);
        });

        it('Auth header must have uri with query params in case of request with the same', function () {
            var request = new Request(rawRequests.digestWithQueryParams),
                auth = request.auth,
                handler = Authorizer.Handlers[auth.type],
                authorizedReq = handler.sign(auth.parameters().toObject(), request),
                authHeader = authorizedReq.headers.one('Authorization'),
                expectedHeader = 'Authorization: Digest username="postman", realm="Users", ' +
                    'nonce="bcgEc5RPU1ANglyT2I0ShU0oxqPB5jXp", uri="/digest-auth?key=value", ' +
                    'response="24dfb8851ee27e4b00252a13b1fd8ec3", opaque=""';

            expect(authHeader.toString()).to.eql(expectedHeader);
        });

        it('should bail out for invalid requests', function () {
            var request = new Request(_.omit(rawRequests.digest, 'auth.digest.username')),
                auth = request.auth,
                handler = Authorizer.Handlers[auth.type],
                authorizedReq = handler.sign(auth.parameters().toObject(), request);

            expect(authorizedReq.headers.all()).to.be.empty();
            // Since Nonce and Timestamp have to be generated at runtime, cannot assert anything beyond this.
            expect(authorizedReq.toJSON()).to.eql({
                url: 'https://postman-echo.com/digest-auth',
                method: 'GET',
                auth: {
                    type: 'digest',
                    digest: [
                        {
                            'key': 'realm',
                            'type': 'any',
                            'value': 'Users'
                        },
                        {
                            'key': 'password',
                            'type': 'any',
                            'value': 'password'
                        },
                        {
                            'key': 'nonce',
                            'type': 'any',
                            'value': 'bcgEc5RPU1ANglyT2I0ShU0oxqPB5jXp'
                        },
                        {
                            'key': 'nonceCount',
                            'type': 'any',
                            'value': ''
                        },
                        {
                            'key': 'algorithm',
                            'type': 'any',
                            'value': 'MD5'
                        },
                        {
                            'key': 'qop',
                            'type': 'any',
                            'value': ''
                        },
                        {
                            'key': 'clientNonce',
                            'type': 'any',
                            'value': ''
                        },
                        {
                            'key': 'opaque',
                            'type': 'any',
                            'value': ''
                        }
                    ]
                }
            });
        });
    });

    describe('oauth1', function () {
        it('Auth header must be added', function () {
            var request = new Request(rawRequests.oauth1),
                auth = request.auth,
                handler = Authorizer.Handlers[auth.type],
                authorizedReq = handler.sign(auth.parameters().toObject(), request),
                headers = authorizedReq.headers.all(),
                authHeader,
                authHeaderValueKeys;

            expect(headers.length).to.eql(1);
            authHeader = headers[0];
            // Since Nonce and Timestamp have to be generated at runtime, cannot assert anything beyond this.
            expect(authHeader.key).to.be('Authorization');
            authHeaderValueKeys = authHeader.value.split(',').map((val) => {
                return val.split('=')[0];
            });
            expect(authHeaderValueKeys).to.eql([
                'OAuth realm',
                'oauth_consumer_key',
                'oauth_signature_method',
                'oauth_timestamp',
                'oauth_nonce',
                'oauth_version',
                'oauth_signature'
            ]);
            expect(authHeader.system).to.be(true);
        });

        it('should support the camelCased timeStamp option as well', function () {
            var request = new Request(_(rawRequests.oauth1).omit('auth.oauth1.timestamp').merge({
                    auth: {
                        type: 'oauth1',
                        oauth1: {
                            timeStamp: 1234
                        }
                    }
                }).value()),
                auth = request.auth,
                handler = Authorizer.Handlers[auth.type],
                authorizedReq = handler.sign(auth.parameters().toObject(), request),
                headers = authorizedReq.headers.all(),
                authHeader;

            expect(headers.length).to.eql(1);
            authHeader = headers[0];
            // Since Nonce and Timestamp have to be generated at runtime, cannot assert anything beyond this.
            expect(authHeader.toString()).to.match(/Authorization: OAuth/);
            expect(authHeader.system).to.be(true);
            expect(authorizedReq.auth.oauth1.toObject().timeStamp).to.be(1234);
        });

        it('should bail out if the auth params are invalid', function () {
            var request = new Request(_.omit(rawRequests.oauth1, ['header', 'auth.oauth1.consumerKey'])),
                auth = request.auth,
                handler = Authorizer.Handlers[auth.type],
                authorizedReq = handler.sign(auth.parameters().toObject(), request);

            expect(authorizedReq.headers.all()).to.have.length(0);
        });

        it('should apply sensible defaults where applicable', function () {
            var rawReq = _(rawRequests.oauth1).omit(['auth.oauth1.nonce', 'auth.oauth1.timestamp']).merge({
                    url: 'https://postman-echo.com/auth/oauth1',
                    auth: {oauth1: {addEmptyParamsToSign: true, addParamsToHeader: false}},
                    body: {
                        mode: 'urlencoded',
                        urlencoded: [{key: 'oauth_token', value: 'secret'}, {key: 'foo', value: 'bar'}]
                    }
                }).value(),
                request = new Request(rawReq),
                auth = request.auth,
                handler = Authorizer.Handlers[auth.type],
                authorizedReq = handler.sign(auth.parameters().toObject(), request);

            expect(authorizedReq.headers.all()).to.be.empty();

            expect(authorizedReq.auth.parameters().toObject()).to
                .eql({
                    consumerKey: 'RKCGzna7bv9YD57c',
                    consumerSecret: 'D+EdQ-gs$-%@2Nu7',
                    token: '',
                    tokenSecret: '',
                    signatureMethod: 'HMAC-SHA1',
                    version: '1.0',
                    realm: 'oauthrealm',
                    addParamsToHeader: false,
                    autoAddParam: true,
                    addEmptyParamsToSign: true
                });
        });

        it('should correctly handle the GET request method', function () {
            var rawReq = _(rawRequests.oauth1).omit(['auth.oauth1.nonce', 'auth.oauth1.timestamp']).merge({
                    method: 'GET',
                    url: 'https://postman-echo.com/auth/oauth1',
                    auth: {oauth1: {addEmptyParamsToSign: true, addParamsToHeader: false}},
                    body: {
                        mode: 'urlencoded',
                        urlencoded: [{key: 'oauth_token', value: 'secret'}, {key: 'foo', value: 'bar'}]
                    }
                }).value(),
                request = new Request(rawReq),
                auth = request.auth,
                handler = Authorizer.Handlers[auth.type],
                authorizedReq = handler.sign(auth.parameters().toObject(), request);

            expect(authorizedReq.headers.all()).to.be.empty();
            expect(authorizedReq.url.query.reference).to.have.keys([
                'oauth_consumer_key', 'oauth_token', 'oauth_signature_method', 'oauth_timestamp', 'oauth_nonce',
                'oauth_version', 'oauth_signature'
            ]);
            expect(authorizedReq.auth.parameters().toObject()).to
                .eql({
                    consumerKey: 'RKCGzna7bv9YD57c',
                    consumerSecret: 'D+EdQ-gs$-%@2Nu7',
                    token: '',
                    tokenSecret: '',
                    signatureMethod: 'HMAC-SHA1',
                    version: '1.0',
                    realm: 'oauthrealm',
                    addParamsToHeader: false,
                    autoAddParam: true,
                    addEmptyParamsToSign: true
                });
        });
    });

    describe('oauth2', function () {
        it('should work correctly', function () {
            var request = new Request(rawRequests.oauth2),
                auth = request.auth,
                handler = Authorizer.Handlers[auth.type],
                authorizedReq = handler.sign(auth.parameters().toObject(), request);

            expect(authorizedReq.headers.all()).to.be.empty();
        });
    });

    // querystring.unescape is not available in browserify's querystring module, so this goes to hell
    // TODO: fix this
    (typeof window === 'undefined' ? describe : describe.skip)('awsv4', function () {
        it('should add the required headers', function () {
            var awsv4Data = rawRequests.awsv4,
                request = new Request(rawRequests.awsv4),
                auth = request.auth,
                authParams = auth.parameters().toObject(),
                handler = Authorizer.Handlers[auth.type],
                authorizedReq = handler.sign(authParams, request),
                parsedUrl = new Url(awsv4Data.url),
                headers = authorizedReq.getHeaders({ignoreCase: true}),
                expectedSignedReq = aws4.sign({
                    headers: {
                        'X-Amz-Date': headers['x-amz-date'],
                        'content-type': 'application/json'
                    },
                    host: parsedUrl.getRemote(),
                    path: parsedUrl.getPathWithQuery(),
                    service: authParams.serviceName,
                    region: authParams.region,
                    method: awsv4Data.method,
                    body: undefined
                }, {
                    accessKeyId: authParams.accessKey,
                    secretAccessKey: authParams.secretKey,
                    sessionToken: authParams.sessionToken
                });

            // Ensure that the required headers have been added.
            // todo stricter tests?

            expect(headers).to.have.property('authorization', expectedSignedReq.headers.Authorization);
            expect(headers).to.have.property('content-type', request.getHeaders({ignoreCase: true})['content-type']);
            expect(headers).to.have.property('x-amz-date');
            expect(headers).to.have.property('x-amz-security-token');
        });

        it('should use sensible defaults where applicable', function () {
            var headers,
                rawReq = _.defaults(rawRequests.awsv4, {body: {foo: 'bar'}}),
                request = new Request(_.omit(rawReq, ['header.0', 'auth.awsv4.sessionToken', 'region'])),
                auth = request.auth,
                handler = Authorizer.Handlers[auth.type],
                authorizedReq = handler.sign(auth.parameters().toObject(), request);

            request.headers.add({key: 'postman-token', value: 'random-token'});
            headers = authorizedReq.getHeaders({ignoreCase: true});

            expect(headers).to.have.property('authorization');
            expect(headers).to.have.property('content-type', request.getHeaders({ignoreCase: true})['content-type']);
            expect(headers).to.have.property('x-amz-date');
            expect(authorizedReq.auth.parameters().toObject()).to.eql({
                auto: true,
                id: 'awsSigV4',
                region: 'eu-west-1',
                saveHelper: true,
                service: '',
                serviceName: 'execute-api',
                accessKey: 'AKIAI53QRL',
                secretKey: 'cr2RAfsY4IIVweutTBoBzR',
                time: 1452673288848
            });
        });

        it('should handle formdata bodies correctly', function () {
            var rawReq = _.merge({}, rawRequests.awsv4, {body: {mode: 'formdata', formdata: []}}),
                request = new Request(_.omit(rawReq, 'header')),
                auth = request.auth,
                handler = Authorizer.Handlers[auth.type],
                authorizedReq = handler.sign(auth.parameters().toObject(), request),
                headers = authorizedReq.getHeaders({ignoreCase: true});

            expect(headers).to.have.property('authorization');
            expect(headers).to.have.property('content-type', request.getHeaders({ignoreCase: true})['content-type']);
            expect(headers).to.have.property('x-amz-date');
            expect(authorizedReq.auth.parameters().toObject()).to.eql({
                auto: true,
                id: 'awsSigV4',
                region: 'eu-west-1',
                saveHelper: true,
                service: '',
                serviceName: 'execute-api',
                accessKey: 'AKIAI53QRL',
                sessionToken: '33Dhtnwf0RVHCFttmMPYt3dxx9zi8I07CBwTXaqupHQ=',
                secretKey: 'cr2RAfsY4IIVweutTBoBzR',
                time: 1452673288848
            });
        });
    });

    describe('hawk', function () {
        it('Auth header must be added', function () {
            var request = new Request(rawRequests.hawk),
                auth = request.auth,
                handler = Authorizer.Handlers[auth.type],
                authorizedReq = handler.sign(auth.parameters().toObject(), request),
                headers = authorizedReq.getHeaders({ignoreCase: true});

            // Ensure that the required headers have been added.
            expect(headers).to.have.property('authorization');
        });

        it('Authorized request must contain the generated timestamp and nonce', function () {
            var request = new Request(rawRequests.hawk),
                auth = request.auth,
                handler = Authorizer.Handlers[auth.type],
                authorizedReq = handler.sign(auth.parameters().toObject(), new Request(request)),
                headerBefore = request.headers.all()[0].value,
                headerAfter = authorizedReq.headers.all()[0].value,
                nonceMatch = headerAfter.match(/nonce="([^"]*)"/),
                tsMatch = headerAfter.match(/ts="([^"]*)"/);

            // Original request should not have the timestamp and nonce
            expect(headerBefore).to.be.eql('');

            expect(authorizedReq.auth).to.be.ok();
            expect(_.get(nonceMatch, 1)).to.be.a('string');
            expect(_.parseInt(_.get(tsMatch, 1))).to.be.a('number');
        });

        it('should bail out the original request if auth key is missing', function () {
            var request = new Request(_.omit(rawRequests.hawk, 'auth.hawk.authKey')),
                auth = request.auth,
                handler = Authorizer.Handlers[auth.type],
                authorizedReq = handler.sign(auth.parameters().toObject(), request);

            // Original request should not have the timestamp and nonce
            expect(_.get(rawRequests.hawk, 'auth.hawk.nonce')).to.not.be.ok();
            expect(_.get(rawRequests.hawk, 'auth.hawk.timestamp')).to.not.be.ok();

            expect(authorizedReq.auth).to.be.ok();
            expect(_.get(authorizedReq, 'auth.hawk.nonce')).to.not.be.ok();
            expect(_.get(authorizedReq, 'auth.hawk.timestamp')).to.not.be.ok();
        });
    });

    describe('ntlm', function () {
        it('should be able to load all parameters from a request', function () {
            var data = {
                    auth: {
                        type: 'ntlm',
                        ntlm: {
                            username: 'testuser',
                            password: 'testpass',
                            domain: 'testdomain',
                            workstation: 'sample.work'
                        }
                    },
                    url: 'httpbin.org/get'
                },
                request = new Request(data),
                auth = request.auth,
                handler = Authorizer.Handlers[auth.type],
                authorizedReq = handler.sign(auth.parameters().toObject(), request);

            expect(authorizedReq.auth.ntlm.toObject()).to.eql({
                username: 'testuser',
                password: 'testpass',
                domain: 'testdomain',
                workstation: 'sample.work'
            });
        });
    });

    describe('.authorize (Static function)', function () {
        it('must authorize a request statically', function () {
            var request = new Request(rawRequests.basic),
                authorizedReq = Authorizer.authorize(request),
                headers = authorizedReq.headers.all(),
                authHeader = headers[0];

            expect(authHeader.toString()).to.eql('Authorization: Basic YWJoaWppdDprYW5l');
        });
    });
});<|MERGE_RESOLUTION|>--- conflicted
+++ resolved
@@ -56,7 +56,6 @@
             handler = Authorizer.Handlers[auth.type];
             authorizedReq = handler.sign(auth.parameters().toObject(), request);
 
-<<<<<<< HEAD
             expect(authorizedReq.headers.all()).to.eql([
                 {key: 'Authorization', value: 'Basic ' + btoa('foo:'), system: true}
             ]);
@@ -80,32 +79,6 @@
             expect(authorizedReq.headers.all()).to.eql([
                 {key: 'Authorization', value: 'Basic ' + btoa(':'), system: true}
             ]);
-=======
-            expect(authorizedReq.headers.all()).to.be.empty();
-            expect(authorizedReq.toJSON()).to.eql({
-                auth: {
-                    basic: [
-                        {
-                            'key': 'password',
-                            'type': 'any',
-                            'value': 'kane'
-                        },
-                        {
-                            'key': 'showPassword',
-                            'type': 'any',
-                            'value': false
-                        }
-                    ],
-                    type: 'basic'
-                },
-                description: {
-                    content: '',
-                    type: 'text/plain'
-                },
-                method: 'GET',
-                url: 'httpbin.org/get'
-            });
->>>>>>> 7dbd05ef
         });
     });
 
