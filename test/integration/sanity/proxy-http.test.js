<<<<<<< HEAD
describe('sanity test', function () {
    var ProxyConfigList = require('postman-collection').ProxyConfigList,
        _ = require('lodash'),
=======
describe('proxy', function () {
    var _ = require('lodash'),
>>>>>>> a31e2005
        proxy = require('http-proxy'),

        server,
        testrun;

    before(function (done) {
        var port = 9090,
            proxyList = new ProxyConfigList({}, [{
                match: '*://*.getpostman.com/*',
                server: 'http://localhost:' + port,
                tunnel: false
            }]);

        server = new proxy.createProxyServer({
            target: 'http://echo.getpostman.com',
            headers: {
                'x-postman-proxy': 'true'
            }
        });
        server.listen(port);

        this.run({
            collection: {
                item: {
                    request: 'http://echo.getpostman.com/get'
                }
            },
            requester: {
                proxyList: proxyList
            }
        }, function (err, results) {
            testrun = results;
            done(err);
        });
    });

    it('must have started and completed the test run', function () {
        expect(testrun).be.ok();
        expect(testrun.done.calledOnce).be.ok();
        expect(testrun.start.calledOnce).be.ok();
    });

    it('must receive response from the proxy', function () {
        var response = testrun.request.getCall(0).args[2].json();

        expect(testrun.request.calledOnce).be.ok(); // one request
        expect(_.get(response, 'headers.x-postman-proxy')).to.be('true');
    });

    after(function () {
        server.close();
    });
});<|MERGE_RESOLUTION|>--- conflicted
+++ resolved
@@ -1,11 +1,6 @@
-<<<<<<< HEAD
-describe('sanity test', function () {
-    var ProxyConfigList = require('postman-collection').ProxyConfigList,
-        _ = require('lodash'),
-=======
 describe('proxy', function () {
     var _ = require('lodash'),
->>>>>>> a31e2005
+        ProxyConfigList = require('postman-collection').ProxyConfigList,
         proxy = require('http-proxy'),
 
         server,
