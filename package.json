--- conflicted
+++ resolved
@@ -39,11 +39,7 @@
     "inherits": "2.0.3",
     "lodash": "4.17.10",
     "node-oauth1": "1.2.2",
-<<<<<<< HEAD
-    "postman-collection": "git://github.com/postmanlabs/postman-collection.git#develop",
-=======
     "postman-collection": "3.2.1",
->>>>>>> 419b9c57
     "postman-request": "2.86.1-postman.1",
     "postman-sandbox": "3.1.2",
     "resolve-from": "4.0.0",
