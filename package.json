{
  "name": "postman-runtime",
  "version": "6.4.0-beta.2",
  "description": "Underlying library of executing Postman Collections (used by Newman)",
  "main": "index.js",
  "directories": {
    "lib": "lib",
    "test": "test"
  },
  "scripts": {
    "test": "node npm/test.js",
    "test-system": "node npm/test-system.js",
    "test-lint": "node npm/test-lint.js",
    "test-unit": "node npm/test-unit.js",
    "test-integration": "node npm/test-integration.js",
    "test-integration-newman": "node npm/test-integration-newman.js",
    "test-coverage": "node npm/test-coverage.js",
    "build-docs": "node npm/build-docs.js",
    "build-wiki": "node npm/build-wiki.js",
    "publish-docs": "node npm/publish-docs.js",
    "publish-wiki": "node npm/build-wiki.js"
  },
  "repository": {
    "type": "git",
    "url": "git+ssh://git@github.com:postmanlabs/postman-runtime.git"
  },
  "author": "Postman Labs <help@getpostman.com>",
  "license": "Apache-2.0",
  "dependencies": {
    "async": "2.5.0",
    "aws4": "1.6.0",
    "btoa": "1.1.2",
    "crypto-js": "3.1.8",
    "eventemitter3": "2.0.3",
    "hawk": "3.1.3",
    "http-reasons": "0.1.0",
    "httpntlm": "1.7.5",
    "inherits": "2.0.3",
    "lodash": "4.17.4",
    "node-oauth1": "1.2.1",
    "postman-collection": "3.0.0-beta.2",
    "postman-request": "2.81.1-postman.2",
    "postman-sandbox": "2.3.4-beta.1",
    "resolve-from": "4.0.0",
    "serialised-error": "1.1.2",
    "uuid": "3.1.0"
  },
  "devDependencies": {
    "ajv": "5.2.3",
    "colors": "1.1.2",
    "editorconfig": "0.14.1",
<<<<<<< HEAD
    "eslint": "4.7.2",
    "eslint-plugin-jsdoc": "3.1.2",
=======
    "eslint": "4.7.1",
    "eslint-plugin-jsdoc": "3.1.3",
>>>>>>> 0c95a204
    "eslint-plugin-lodash": "2.4.5",
    "eslint-plugin-mocha": "4.11.0",
    "eslint-plugin-security": "1.4.0",
    "expect.js": "0.3.1",
    "http-proxy": "1.16.2",
    "istanbul": "0.4.5",
    "js-yaml": "3.9.1",
    "jsdoc": "3.5.5",
    "jsdoc-to-markdown": "3.0.0",
    "mocha": "3.5.3",
    "nsp": "2.7.0",
    "parse-gitignore": "0.4.0",
    "postman-jsdoc-theme": "0.0.3",
    "recursive-readdir": "2.2.1",
    "shelljs": "0.7.8",
    "sinon": "3.3.0",
    "tmp": "0.0.33"
  },
  "browser": {
    "./lib/requester/request-wrapper.js": "./lib/requester/browser/request.js",
    "postman-request": "./lib/requester/browser/request.js"
  },
  "engines": {
    "node": ">=4"
  },
  "greenkeeper": {
    "ignore": [
      "hawk"
    ]
  }
}<|MERGE_RESOLUTION|>--- conflicted
+++ resolved
@@ -49,13 +49,8 @@
     "ajv": "5.2.3",
     "colors": "1.1.2",
     "editorconfig": "0.14.1",
-<<<<<<< HEAD
     "eslint": "4.7.2",
-    "eslint-plugin-jsdoc": "3.1.2",
-=======
-    "eslint": "4.7.1",
     "eslint-plugin-jsdoc": "3.1.3",
->>>>>>> 0c95a204
     "eslint-plugin-lodash": "2.4.5",
     "eslint-plugin-mocha": "4.11.0",
     "eslint-plugin-security": "1.4.0",
