{
  "name": "postman-runtime",
  "version": "2.4.4",
  "description": "Underlyng library of executing Postman Collections (used by Newman)",
  "main": "index.js",
  "directories": {
    "example": "example",
    "man": "man",
    "test": "test"
  },
  "scripts": {
    "test": "node npm/test.js",
    "test-system": "node npm/test-system.js",
    "test-lint": "node npm/test-lint.js",
    "test-unit": "node npm/test-unit.js",
    "test-integration": "node npm/test-integration.js",
    "build-docs": "node npm/build-docs.js",
    "build-wiki": "node npm/build-wiki.js"
  },
  "repository": {
    "type": "git",
    "url": "git+ssh://git@github.com:postmanlabs/postman-runtime.git"
  },
  "author": "Postman Labs <help@getpostman.com>",
  "license": "Apache-2.0",
  "dependencies": {
    "async": "2.0.0",
    "atob": "2.0.0",
    "backbone": "1.3.3",
    "btoa": "1.1.2",
    "cheerio": "0.22.0",
    "crypto-js": "3.1.6",
    "lodash": "3.10.1",
    "node-uuid": "1.4.7",
    "postman-collection": "0.4.14",
    "postman-request": "2.74.1-postman.1",
    "resolve-from": "2.0.0",
    "serialised-error": "1.1.2",
    "tv4": "1.2.7",
    "xml2js": "0.4.16"
  },
  "devDependencies": {
<<<<<<< HEAD
    "colors": "^1.1.2",
    "eslint": "^3.4.0",
    "eslint-plugin-security": "^1.2.0",
    "expect.js": "^0.3.1",
    "js-yaml": "^3.6.1",
    "jsdoc": "^3.4.0",
    "jsdoc-to-markdown": "^1.3.7",
    "mocha": "^2.4.5",
    "nsp": "^2.5.0",
    "postman-jsdoc-theme": "^0.0.2",
    "recursive-readdir": "^2.0.0",
    "shelljs": "^0.7.0",
    "sinon": "^1.17.3"
=======
    "colors": "1.1.2",
    "eslint": "3.4.0",
    "eslint-plugin-security": "1.2.0",
    "expect.js": "0.3.1",
    "js-yaml": "3.6.1",
    "jsdoc": "3.4.0",
    "jsdoc-to-markdown": "1.3.7",
    "mocha": "2.5.3",
    "nsp": "2.6.1",
    "postman-jsdoc-theme": "0.0.2",
    "shelljs": "0.7.3",
    "sinon": "1.17.5"
>>>>>>> d2368cfa
  },
  "browser": {
    "./lib/uvm/script.js": "./lib/uvm/browser/script.js",
    "./lib/uvm/host.js": "./lib/uvm/browser/host.js",
    "./lib/requester/request-wrapper.js": "./lib/requester/browser/request.js"
  },
  "engines": {
    "node": ">=4"
  }
}<|MERGE_RESOLUTION|>--- conflicted
+++ resolved
@@ -40,21 +40,6 @@
     "xml2js": "0.4.16"
   },
   "devDependencies": {
-<<<<<<< HEAD
-    "colors": "^1.1.2",
-    "eslint": "^3.4.0",
-    "eslint-plugin-security": "^1.2.0",
-    "expect.js": "^0.3.1",
-    "js-yaml": "^3.6.1",
-    "jsdoc": "^3.4.0",
-    "jsdoc-to-markdown": "^1.3.7",
-    "mocha": "^2.4.5",
-    "nsp": "^2.5.0",
-    "postman-jsdoc-theme": "^0.0.2",
-    "recursive-readdir": "^2.0.0",
-    "shelljs": "^0.7.0",
-    "sinon": "^1.17.3"
-=======
     "colors": "1.1.2",
     "eslint": "3.4.0",
     "eslint-plugin-security": "1.2.0",
@@ -65,9 +50,9 @@
     "mocha": "2.5.3",
     "nsp": "2.6.1",
     "postman-jsdoc-theme": "0.0.2",
+    "recursive-readdir": "2.0.0",
     "shelljs": "0.7.3",
     "sinon": "1.17.5"
->>>>>>> d2368cfa
   },
   "browser": {
     "./lib/uvm/script.js": "./lib/uvm/browser/script.js",
