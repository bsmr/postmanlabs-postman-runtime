--- conflicted
+++ resolved
@@ -1,10 +1,6 @@
 {
   "name": "postman-runtime",
-<<<<<<< HEAD
   "version": "7.0.0-beta.1",
-=======
-  "version": "6.4.2",
->>>>>>> a5456cdd
   "description": "Underlying library of executing Postman Collections (used by Newman)",
   "main": "index.js",
   "directories": {
