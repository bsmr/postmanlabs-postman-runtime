{
  "name": "postman-runtime",
  "version": "6.1.6",
  "description": "Underlyng library of executing Postman Collections (used by Newman)",
  "main": "index.js",
  "directories": {
    "lib": "lib",
    "test": "test"
  },
  "scripts": {
    "test": "node npm/test.js",
    "test-system": "node npm/test-system.js",
    "test-lint": "node npm/test-lint.js",
    "test-unit": "node npm/test-unit.js",
    "test-integration": "node npm/test-integration.js",
    "test-integration-newman": "node npm/test-integration-newman.js",
    "build-docs": "node npm/build-docs.js",
    "build-wiki": "node npm/build-wiki.js",
    "publish-docs": "node npm/build-docs.js",
    "publish-wiki": "node npm/build-wiki.js"
  },
  "repository": {
    "type": "git",
    "url": "git+ssh://git@github.com:postmanlabs/postman-runtime.git"
  },
  "author": "Postman Labs <help@getpostman.com>",
  "license": "Apache-2.0",
  "dependencies": {
    "async": "2.4.1",
    "eventemitter3": "2.0.3",
    "http-reasons": "0.1.0",
    "httpntlm": "1.7.5",
    "lodash": "4.17.4",
    "lodash3": "3.10.1",
<<<<<<< HEAD
    "postman-collection": "1.2.6",
=======
    "postman-collection": "1.2.8",
>>>>>>> a763b1f2
    "postman-request": "2.81.1-postman.1",
    "postman-sandbox": "2.1.5",
    "resolve-from": "2.0.0",
    "serialised-error": "1.1.2",
    "uuid": "3.0.1"
  },
  "devDependencies": {
    "colors": "1.1.2",
    "editorconfig": "0.13.2",
    "eslint": "3.17.1",
    "eslint-plugin-jsdoc": "3.1.0",
    "eslint-plugin-lodash": "2.4.2",
    "eslint-plugin-mocha": "4.8.0",
    "eslint-plugin-security": "1.3.0",
    "expect.js": "0.3.1",
    "http-proxy": "1.16.2",
    "istanbul": "0.4.5",
    "js-yaml": "3.8.4",
    "jsdoc": "3.4.3",
    "jsdoc-to-markdown": "3.0.0",
    "mocha": "3.3.0",
    "nsp": "2.6.3",
    "parse-gitignore": "0.3.1",
    "postman-jsdoc-theme": "0.0.2",
    "recursive-readdir": "2.2.1",
    "shelljs": "0.7.7",
    "sinon": "2.3.0",
    "tmp": "0.0.31"
  },
  "browser": {
    "./lib/requester/request-wrapper.js": "./lib/requester/browser/request.js",
    "postman-request": "./lib/requester/browser/request.js"
  },
  "engines": {
    "node": ">=4"
  }
}<|MERGE_RESOLUTION|>--- conflicted
+++ resolved
@@ -32,11 +32,7 @@
     "httpntlm": "1.7.5",
     "lodash": "4.17.4",
     "lodash3": "3.10.1",
-<<<<<<< HEAD
-    "postman-collection": "1.2.6",
-=======
     "postman-collection": "1.2.8",
->>>>>>> a763b1f2
     "postman-request": "2.81.1-postman.1",
     "postman-sandbox": "2.1.5",
     "resolve-from": "2.0.0",
