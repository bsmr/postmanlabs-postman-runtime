{
  "name": "postman-runtime",
  "version": "7.4.0-beta.2",
  "description": "Underlying library of executing Postman Collections (used by Newman)",
  "main": "index.js",
  "directories": {
    "lib": "lib",
    "test": "test"
  },
  "scripts": {
    "test": "node npm/test.js",
    "test-system": "node npm/test-system.js",
    "test-lint": "node npm/test-lint.js",
    "test-unit": "node npm/test-unit.js",
    "test-integration": "node npm/test-integration.js",
    "test-integration-newman": "node npm/test-integration-newman.js",
    "test-coverage": "node npm/test-coverage.js",
    "build-docs": "node npm/build-docs.js",
    "build-wiki": "node npm/build-wiki.js",
    "publish-docs": "node npm/publish-docs.js",
    "publish-wiki": "node npm/build-wiki.js",
    "memory-check": "npm/memory-check.sh"
  },
  "repository": {
    "type": "git",
    "url": "git+ssh://git@github.com:postmanlabs/postman-runtime.git"
  },
  "author": "Postman Labs <help@getpostman.com>",
  "license": "Apache-2.0",
  "dependencies": {
    "async": "2.6.1",
    "aws4": "1.8.0",
    "btoa": "1.2.1",
    "crypto-js": "3.1.9-1",
    "eventemitter3": "3.1.0",
    "hawk": "6.0.2",
    "http-reasons": "0.1.0",
    "httpntlm": "1.7.6",
    "inherits": "2.0.3",
    "lodash": "4.17.11",
    "node-oauth1": "1.2.2",
    "postman-collection": "git://github.com/postmanlabs/postman-collection.git#develop",
<<<<<<< HEAD
    "postman-request": "2.88.1-postman.1-beta.1",
=======
    "postman-request": "2.88.1-postman.1",
>>>>>>> 841d641f
    "postman-sandbox": "3.1.2",
    "resolve-from": "4.0.0",
    "serialised-error": "1.1.3",
    "uuid": "3.3.2"
  },
  "devDependencies": {
    "ajv": "6.5.3",
    "colors": "1.3.2",
    "editorconfig": "0.15.0",
    "eslint": "4.19.1",
    "eslint-plugin-jsdoc": "3.7.1",
    "eslint-plugin-lodash": "2.7.0",
    "eslint-plugin-mocha": "4.11.0",
    "eslint-plugin-security": "1.4.0",
    "expect.js": "0.3.1",
    "http-proxy": "1.17.0",
    "istanbul": "0.4.5",
    "js-yaml": "3.12.0",
    "jsdoc": "3.5.5",
    "jsdoc-to-markdown": "4.0.1",
    "mocha": "5.2.0",
    "parse-gitignore": "0.5.1",
    "postman-jsdoc-theme": "0.0.3",
    "recursive-readdir": "2.2.2",
    "shelljs": "0.8.2",
    "sinon": "6.0.1",
    "tmp": "0.0.33"
  },
  "browser": {
    "./lib/requester/request-wrapper.js": "./lib/requester/browser/request.js",
    "postman-request": "./lib/requester/browser/request.js"
  },
  "engines": {
    "node": ">=4"
  },
  "greenkeeper": {
    "ignore": [
      "hawk"
    ]
  }
}<|MERGE_RESOLUTION|>--- conflicted
+++ resolved
@@ -40,11 +40,7 @@
     "lodash": "4.17.11",
     "node-oauth1": "1.2.2",
     "postman-collection": "git://github.com/postmanlabs/postman-collection.git#develop",
-<<<<<<< HEAD
-    "postman-request": "2.88.1-postman.1-beta.1",
-=======
     "postman-request": "2.88.1-postman.1",
->>>>>>> 841d641f
     "postman-sandbox": "3.1.2",
     "resolve-from": "4.0.0",
     "serialised-error": "1.1.3",
