{
  "name": "postman-runtime",
  "version": "7.5.0",
  "description": "Underlying library of executing Postman Collections (used by Newman)",
  "main": "index.js",
  "directories": {
    "lib": "lib",
    "test": "test"
  },
  "scripts": {
    "test": "node npm/test.js",
    "test-system": "node npm/test-system.js",
    "test-lint": "node npm/test-lint.js",
    "test-unit": "node npm/test-unit.js",
    "test-integration": "node npm/test-integration.js",
    "test-integration-legacy": "node npm/test-integration-legacy.js",
    "test-integration-newman": "node npm/test-integration-newman.js",
    "test-coverage": "node npm/test-coverage.js",
    "build-docs": "node npm/build-docs.js",
    "build-wiki": "node npm/build-wiki.js",
    "publish-docs": "node npm/publish-docs.js",
    "publish-wiki": "node npm/build-wiki.js",
    "memory-check": "npm/memory-check.sh"
  },
  "repository": {
    "type": "git",
    "url": "git+ssh://git@github.com:postmanlabs/postman-runtime.git"
  },
  "author": "Postman Labs <help@getpostman.com>",
  "license": "Apache-2.0",
  "dependencies": {
    "async": "2.6.1",
    "aws4": "1.8.0",
    "btoa": "1.2.1",
    "crypto-js": "3.1.9-1",
    "eventemitter3": "3.1.0",
    "http-reasons": "0.1.0",
    "httpntlm": "1.7.6",
    "inherits": "2.0.3",
    "lodash": "4.17.11",
    "node-oauth1": "1.2.2",
    "postman-collection": "3.4.0",
<<<<<<< HEAD
    "postman-request": "2.88.1-postman.4",
    "postman-sandbox": "3.1.3",
=======
    "postman-request": "2.88.1-postman.4-beta.1",
    "postman-sandbox": "3.2.0",
>>>>>>> b6436a42
    "resolve-from": "4.0.0",
    "serialised-error": "1.1.3",
    "uuid": "3.3.2"
  },
  "devDependencies": {
    "ajv": "6.6.2",
    "chai": "4.2.0",
    "colors": "1.3.3",
    "editorconfig": "0.15.2",
    "eslint": "4.19.1",
    "eslint-plugin-jsdoc": "3.14.1",
    "eslint-plugin-lodash": "4.0.0",
    "eslint-plugin-mocha": "4.11.0",
    "eslint-plugin-security": "1.4.0",
    "http-proxy": "1.17.0",
    "istanbul": "0.4.5",
    "js-yaml": "3.12.0",
    "jsdoc": "3.5.5",
    "jsdoc-to-markdown": "4.0.1",
    "mocha": "5.2.0",
    "parse-gitignore": "0.5.1",
    "postman-jsdoc-theme": "0.0.3",
    "recursive-readdir": "2.2.2",
    "server-destroy": "1.0.1",
    "shelljs": "0.8.3",
    "sinon": "6.0.1",
    "tmp": "0.0.33"
  },
  "browser": {
    "./lib/requester/request-wrapper.js": "./lib/requester/browser/request.js",
    "postman-request": "./lib/requester/browser/request.js"
  },
  "engines": {
    "node": ">=4"
  }
}<|MERGE_RESOLUTION|>--- conflicted
+++ resolved
@@ -40,13 +40,8 @@
     "lodash": "4.17.11",
     "node-oauth1": "1.2.2",
     "postman-collection": "3.4.0",
-<<<<<<< HEAD
     "postman-request": "2.88.1-postman.4",
-    "postman-sandbox": "3.1.3",
-=======
-    "postman-request": "2.88.1-postman.4-beta.1",
     "postman-sandbox": "3.2.0",
->>>>>>> b6436a42
     "resolve-from": "4.0.0",
     "serialised-error": "1.1.3",
     "uuid": "3.3.2"
