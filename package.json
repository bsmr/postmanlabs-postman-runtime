--- conflicted
+++ resolved
@@ -60,13 +60,8 @@
     "postman-jsdoc-theme": "0.0.3",
     "recursive-readdir": "2.2.1",
     "shelljs": "0.7.8",
-<<<<<<< HEAD
     "sinon": "3.2.0",
-    "tmp": "0.0.31"
-=======
-    "sinon": "3.1.0",
     "tmp": "0.0.33"
->>>>>>> a62c4636
   },
   "browser": {
     "./lib/requester/request-wrapper.js": "./lib/requester/browser/request.js",
