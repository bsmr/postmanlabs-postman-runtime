{
  "name": "postman-runtime",
  "version": "6.2.1",
  "description": "Underlyng library of executing Postman Collections (used by Newman)",
  "main": "index.js",
  "directories": {
    "lib": "lib",
    "test": "test"
  },
  "scripts": {
    "test": "node npm/test.js",
    "test-system": "node npm/test-system.js",
    "test-lint": "node npm/test-lint.js",
    "test-unit": "node npm/test-unit.js",
    "test-integration": "node npm/test-integration.js",
    "test-integration-newman": "node npm/test-integration-newman.js",
    "test-coverage": "node npm/test-coverage.js",
    "build-docs": "node npm/build-docs.js",
    "build-wiki": "node npm/build-wiki.js",
    "publish-docs": "node npm/publish-docs.js",
    "publish-wiki": "node npm/build-wiki.js"
  },
  "repository": {
    "type": "git",
    "url": "git+ssh://git@github.com:postmanlabs/postman-runtime.git"
  },
  "author": "Postman Labs <help@getpostman.com>",
  "license": "Apache-2.0",
  "dependencies": {
    "async": "2.5.0",
    "eventemitter3": "2.0.3",
    "http-reasons": "0.1.0",
    "httpntlm": "1.7.5",
    "inherits": "2.0.3",
    "lodash": "4.17.4",
    "postman-collection": "1.2.9",
    "postman-request": "2.81.1-postman.1",
<<<<<<< HEAD
    "postman-sandbox": "2.3.0-beta.1",
=======
    "postman-sandbox": "2.3.0",
>>>>>>> 13904d33
    "resolve-from": "3.0.0",
    "serialised-error": "1.1.2",
    "uuid": "3.1.0"
  },
  "devDependencies": {
    "colors": "1.1.2",
    "editorconfig": "0.13.2",
    "eslint": "3.17.1",
    "eslint-plugin-jsdoc": "3.1.1",
    "eslint-plugin-lodash": "2.4.3",
    "eslint-plugin-mocha": "4.11.0",
    "eslint-plugin-security": "1.4.0",
    "expect.js": "0.3.1",
    "http-proxy": "1.16.2",
    "istanbul": "0.4.5",
    "js-yaml": "3.8.4",
    "jsdoc": "3.4.3",
    "jsdoc-to-markdown": "3.0.0",
    "mocha": "3.4.2",
    "nsp": "2.6.3",
    "parse-gitignore": "0.3.1",
    "postman-jsdoc-theme": "0.0.3",
    "recursive-readdir": "2.2.1",
    "shelljs": "0.7.8",
    "sinon": "2.3.5",
    "tmp": "0.0.31"
  },
  "browser": {
    "./lib/requester/request-wrapper.js": "./lib/requester/browser/request.js",
    "postman-request": "./lib/requester/browser/request.js"
  },
  "engines": {
    "node": ">=4"
  }
}<|MERGE_RESOLUTION|>--- conflicted
+++ resolved
@@ -35,11 +35,7 @@
     "lodash": "4.17.4",
     "postman-collection": "1.2.9",
     "postman-request": "2.81.1-postman.1",
-<<<<<<< HEAD
-    "postman-sandbox": "2.3.0-beta.1",
-=======
     "postman-sandbox": "2.3.0",
->>>>>>> 13904d33
     "resolve-from": "3.0.0",
     "serialised-error": "1.1.2",
     "uuid": "3.1.0"
