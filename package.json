{
  "name": "postman-runtime",
  "version": "7.1.3",
  "description": "Underlying library of executing Postman Collections (used by Newman)",
  "main": "index.js",
  "directories": {
    "lib": "lib",
    "test": "test"
  },
  "scripts": {
    "test": "node npm/test.js",
    "test-system": "node npm/test-system.js",
    "test-lint": "node npm/test-lint.js",
    "test-unit": "node npm/test-unit.js",
    "test-integration": "node npm/test-integration.js",
    "test-integration-newman": "node npm/test-integration-newman.js",
    "test-coverage": "node npm/test-coverage.js",
    "build-docs": "node npm/build-docs.js",
    "build-wiki": "node npm/build-wiki.js",
    "publish-docs": "node npm/publish-docs.js",
    "publish-wiki": "node npm/build-wiki.js"
  },
  "repository": {
    "type": "git",
    "url": "git+ssh://git@github.com:postmanlabs/postman-runtime.git"
  },
  "author": "Postman Labs <help@getpostman.com>",
  "license": "Apache-2.0",
  "dependencies": {
    "async": "2.6.0",
    "aws4": "1.6.0",
    "btoa": "1.1.2",
    "crypto-js": "3.1.9-1",
    "eventemitter3": "3.0.0",
    "hawk": "3.1.3",
    "http-reasons": "0.1.0",
    "httpntlm": "1.7.5",
    "inherits": "2.0.3",
    "lodash": "4.17.4",
    "node-oauth1": "1.2.2",
    "postman-collection": "3.0.6",
    "postman-request": "2.81.1-postman.4",
    "postman-sandbox": "3.0.4",
    "resolve-from": "4.0.0",
    "serialised-error": "1.1.2",
    "uuid": "3.1.0"
  },
  "devDependencies": {
    "ajv": "5.5.2",
    "colors": "1.1.2",
    "editorconfig": "0.15.0",
    "eslint": "4.15.0",
    "eslint-plugin-jsdoc": "3.3.1",
    "eslint-plugin-lodash": "2.5.0",
    "eslint-plugin-mocha": "4.11.0",
    "eslint-plugin-security": "1.4.0",
    "expect.js": "0.3.1",
    "http-proxy": "1.16.2",
    "istanbul": "0.4.5",
    "js-yaml": "3.9.1",
    "jsdoc": "3.5.5",
<<<<<<< HEAD
    "jsdoc-to-markdown": "3.0.4",
    "mocha": "5.0.0",
=======
    "jsdoc-to-markdown": "4.0.1",
    "mocha": "4.1.0",
>>>>>>> 0de1c37b
    "nsp": "2.8.1",
    "parse-gitignore": "0.4.0",
    "postman-jsdoc-theme": "0.0.3",
    "recursive-readdir": "2.2.1",
    "shelljs": "0.8.0",
    "sinon": "4.1.5",
    "tmp": "0.0.33"
  },
  "browser": {
    "./lib/requester/request-wrapper.js": "./lib/requester/browser/request.js",
    "postman-request": "./lib/requester/browser/request.js"
  },
  "engines": {
    "node": ">=4"
  },
  "greenkeeper": {
    "ignore": [
      "hawk"
    ]
  }
}<|MERGE_RESOLUTION|>--- conflicted
+++ resolved
@@ -59,13 +59,8 @@
     "istanbul": "0.4.5",
     "js-yaml": "3.9.1",
     "jsdoc": "3.5.5",
-<<<<<<< HEAD
-    "jsdoc-to-markdown": "3.0.4",
+    "jsdoc-to-markdown": "4.0.1",
     "mocha": "5.0.0",
-=======
-    "jsdoc-to-markdown": "4.0.1",
-    "mocha": "4.1.0",
->>>>>>> 0de1c37b
     "nsp": "2.8.1",
     "parse-gitignore": "0.4.0",
     "postman-jsdoc-theme": "0.0.3",
