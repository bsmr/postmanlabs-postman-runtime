{
  "name": "postman-runtime",
  "version": "6.1.0",
  "description": "Underlyng library of executing Postman Collections (used by Newman)",
  "main": "index.js",
  "directories": {
    "lib": "lib",
    "test": "test"
  },
  "scripts": {
    "test": "node npm/test.js",
    "test-system": "node npm/test-system.js",
    "test-lint": "node npm/test-lint.js",
    "test-unit": "node npm/test-unit.js",
    "test-integration": "node npm/test-integration.js",
    "test-integration-newman": "node npm/test-integration-newman.js",
    "build-docs": "node npm/build-docs.js",
    "build-wiki": "node npm/build-wiki.js",
    "publish-docs": "node npm/build-docs.js",
    "publish-wiki": "node npm/build-wiki.js"
  },
  "repository": {
    "type": "git",
    "url": "git+ssh://git@github.com:postmanlabs/postman-runtime.git"
  },
  "author": "Postman Labs <help@getpostman.com>",
  "license": "Apache-2.0",
  "dependencies": {
    "async": "2.1.5",
    "http-reasons": "0.1.0",
    "lodash": "4.17.4",
    "lodash3": "3.10.1",
<<<<<<< HEAD
    "postman-collection": "1.1.1-beta.4",
=======
    "postman-collection": "1.2.1",
>>>>>>> fa85e038
    "postman-request": "2.80.1-postman.1",
    "postman-sandbox": "2.1.1",
    "resolve-from": "2.0.0",
    "serialised-error": "1.1.2",
    "uuid": "3.0.1"
  },
  "devDependencies": {
    "colors": "1.1.2",
    "editorconfig": "0.13.2",
    "eslint": "3.17.1",
    "eslint-plugin-jsdoc": "3.0.1",
    "eslint-plugin-lodash": "2.3.6",
    "eslint-plugin-mocha": "4.8.0",
    "eslint-plugin-security": "1.3.0",
    "expect.js": "0.3.1",
    "http-proxy": "1.16.2",
    "istanbul": "0.4.5",
    "js-yaml": "3.8.3",
    "jsdoc": "3.4.3",
    "jsdoc-to-markdown": "3.0.0",
    "mocha": "3.3.0",
    "nsp": "2.6.3",
    "parse-gitignore": "0.3.1",
    "postman-jsdoc-theme": "0.0.2",
    "recursive-readdir": "2.1.1",
    "shelljs": "0.7.7",
    "sinon": "2.0.0",
    "tmp": "0.0.31"
  },
  "browser": {
    "./lib/requester/request-wrapper.js": "./lib/requester/browser/request.js",
    "postman-request": "./lib/requester/browser/request.js"
  },
  "engines": {
    "node": ">=4"
  }
}<|MERGE_RESOLUTION|>--- conflicted
+++ resolved
@@ -30,11 +30,7 @@
     "http-reasons": "0.1.0",
     "lodash": "4.17.4",
     "lodash3": "3.10.1",
-<<<<<<< HEAD
-    "postman-collection": "1.1.1-beta.4",
-=======
     "postman-collection": "1.2.1",
->>>>>>> fa85e038
     "postman-request": "2.80.1-postman.1",
     "postman-sandbox": "2.1.1",
     "resolve-from": "2.0.0",
