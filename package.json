{
  "name": "postman-runtime",
  "version": "6.1.6",
  "description": "Underlyng library of executing Postman Collections (used by Newman)",
  "main": "index.js",
  "directories": {
    "lib": "lib",
    "test": "test"
  },
  "scripts": {
    "test": "node npm/test.js",
    "test-system": "node npm/test-system.js",
    "test-lint": "node npm/test-lint.js",
    "test-unit": "node npm/test-unit.js",
    "test-integration": "node npm/test-integration.js",
    "test-integration-newman": "node npm/test-integration-newman.js",
    "build-docs": "node npm/build-docs.js",
    "build-wiki": "node npm/build-wiki.js",
    "publish-docs": "node npm/build-docs.js",
    "publish-wiki": "node npm/build-wiki.js"
  },
  "repository": {
    "type": "git",
    "url": "git+ssh://git@github.com:postmanlabs/postman-runtime.git"
  },
  "author": "Postman Labs <help@getpostman.com>",
  "license": "Apache-2.0",
  "dependencies": {
    "async": "2.4.1",
    "http-reasons": "0.1.0",
    "lodash": "4.17.4",
    "lodash3": "3.10.1",
<<<<<<< HEAD
    "postman-collection": "1.2.1",
    "postman-request": "2.80.1-postman.1",
    "postman-sandbox": "2.1.1",
    "resolve-from": "3.0.0",
=======
    "postman-collection": "1.2.8",
    "postman-request": "2.81.1-postman.1",
    "postman-sandbox": "2.1.5",
    "resolve-from": "2.0.0",
>>>>>>> 75d97f44
    "serialised-error": "1.1.2",
    "uuid": "3.0.1"
  },
  "devDependencies": {
    "colors": "1.1.2",
    "editorconfig": "0.13.2",
    "eslint": "3.17.1",
    "eslint-plugin-jsdoc": "3.1.0",
    "eslint-plugin-lodash": "2.4.2",
    "eslint-plugin-mocha": "4.8.0",
    "eslint-plugin-security": "1.3.0",
    "expect.js": "0.3.1",
    "http-proxy": "1.16.2",
    "istanbul": "0.4.5",
    "js-yaml": "3.8.4",
    "jsdoc": "3.4.3",
    "jsdoc-to-markdown": "3.0.0",
    "mocha": "3.4.2",
    "nsp": "2.6.3",
    "parse-gitignore": "0.3.1",
    "postman-jsdoc-theme": "0.0.2",
    "recursive-readdir": "2.2.1",
    "shelljs": "0.7.8",
    "sinon": "2.3.0",
    "tmp": "0.0.31"
  },
  "browser": {
    "./lib/requester/request-wrapper.js": "./lib/requester/browser/request.js",
    "postman-request": "./lib/requester/browser/request.js"
  },
  "engines": {
    "node": ">=4"
  }
}<|MERGE_RESOLUTION|>--- conflicted
+++ resolved
@@ -30,17 +30,10 @@
     "http-reasons": "0.1.0",
     "lodash": "4.17.4",
     "lodash3": "3.10.1",
-<<<<<<< HEAD
-    "postman-collection": "1.2.1",
-    "postman-request": "2.80.1-postman.1",
-    "postman-sandbox": "2.1.1",
-    "resolve-from": "3.0.0",
-=======
     "postman-collection": "1.2.8",
     "postman-request": "2.81.1-postman.1",
     "postman-sandbox": "2.1.5",
-    "resolve-from": "2.0.0",
->>>>>>> 75d97f44
+    "resolve-from": "3.0.0",
     "serialised-error": "1.1.2",
     "uuid": "3.0.1"
   },
