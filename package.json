--- conflicted
+++ resolved
@@ -42,13 +42,8 @@
     "eslint": "3.17.1",
     "eslint-plugin-jsdoc": "3.1.0",
     "eslint-plugin-lodash": "2.4.2",
-<<<<<<< HEAD
-    "eslint-plugin-mocha": "4.8.0",
+    "eslint-plugin-mocha": "4.10.1",
     "eslint-plugin-security": "1.4.0",
-=======
-    "eslint-plugin-mocha": "4.10.1",
-    "eslint-plugin-security": "1.3.0",
->>>>>>> 0ed70551
     "expect.js": "0.3.1",
     "http-proxy": "1.16.2",
     "istanbul": "0.4.5",
