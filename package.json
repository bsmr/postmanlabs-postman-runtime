{
  "name": "postman-runtime",
<<<<<<< HEAD
  "version": "6.1.7-beta.7",
=======
  "version": "6.1.7-beta.8",
>>>>>>> 90f5ea07
  "description": "Underlyng library of executing Postman Collections (used by Newman)",
  "main": "index.js",
  "directories": {
    "lib": "lib",
    "test": "test"
  },
  "scripts": {
    "test": "node npm/test.js",
    "test-system": "node npm/test-system.js",
    "test-lint": "node npm/test-lint.js",
    "test-unit": "node npm/test-unit.js",
    "test-integration": "node npm/test-integration.js",
    "test-integration-newman": "node npm/test-integration-newman.js",
    "build-docs": "node npm/build-docs.js",
    "build-wiki": "node npm/build-wiki.js",
    "publish-docs": "node npm/publish-docs.js",
    "publish-wiki": "node npm/build-wiki.js"
  },
  "repository": {
    "type": "git",
    "url": "git+ssh://git@github.com:postmanlabs/postman-runtime.git"
  },
  "author": "Postman Labs <help@getpostman.com>",
  "license": "Apache-2.0",
  "dependencies": {
    "async": "2.4.1",
    "eventemitter3": "2.0.3",
    "http-reasons": "0.1.0",
    "httpntlm": "1.7.5",
    "inherits": "2.0.3",
    "lodash": "4.17.4",
    "postman-collection": "1.2.8",
    "postman-request": "2.81.1-postman.1",
    "postman-sandbox": "2.2.0",
    "resolve-from": "3.0.0",
    "serialised-error": "1.1.2",
    "uuid": "3.0.1"
  },
  "devDependencies": {
    "colors": "1.1.2",
    "editorconfig": "0.13.2",
    "eslint": "3.17.1",
    "eslint-plugin-jsdoc": "3.1.0",
    "eslint-plugin-lodash": "2.4.2",
    "eslint-plugin-mocha": "4.10.1",
    "eslint-plugin-security": "1.4.0",
    "expect.js": "0.3.1",
    "http-proxy": "1.16.2",
    "istanbul": "0.4.5",
    "js-yaml": "3.8.4",
    "jsdoc": "3.4.3",
    "jsdoc-to-markdown": "3.0.0",
    "mocha": "3.4.2",
    "nsp": "2.6.3",
    "parse-gitignore": "0.3.1",
    "postman-jsdoc-theme": "0.0.2",
    "recursive-readdir": "2.2.1",
    "shelljs": "0.7.8",
    "sinon": "2.3.4",
    "tmp": "0.0.31"
  },
  "browser": {
    "./lib/requester/request-wrapper.js": "./lib/requester/browser/request.js",
    "postman-request": "./lib/requester/browser/request.js"
  },
  "engines": {
    "node": ">=4"
  }
}<|MERGE_RESOLUTION|>--- conflicted
+++ resolved
@@ -1,10 +1,6 @@
 {
   "name": "postman-runtime",
-<<<<<<< HEAD
-  "version": "6.1.7-beta.7",
-=======
   "version": "6.1.7-beta.8",
->>>>>>> 90f5ea07
   "description": "Underlyng library of executing Postman Collections (used by Newman)",
   "main": "index.js",
   "directories": {
