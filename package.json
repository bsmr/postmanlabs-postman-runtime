{
  "name": "postman-runtime",
  "version": "6.1.1",
  "description": "Underlyng library of executing Postman Collections (used by Newman)",
  "main": "index.js",
  "directories": {
    "lib": "lib",
    "test": "test"
  },
  "scripts": {
    "test": "node npm/test.js",
    "test-system": "node npm/test-system.js",
    "test-lint": "node npm/test-lint.js",
    "test-unit": "node npm/test-unit.js",
    "test-integration": "node npm/test-integration.js",
    "test-integration-newman": "node npm/test-integration-newman.js",
    "build-docs": "node npm/build-docs.js",
    "build-wiki": "node npm/build-wiki.js",
    "publish-docs": "node npm/build-docs.js",
    "publish-wiki": "node npm/build-wiki.js"
  },
  "repository": {
    "type": "git",
    "url": "git+ssh://git@github.com:postmanlabs/postman-runtime.git"
  },
  "author": "Postman Labs <help@getpostman.com>",
  "license": "Apache-2.0",
  "dependencies": {
    "async": "2.4.0",
    "http-reasons": "0.1.0",
    "lodash": "4.17.4",
    "lodash3": "3.10.1",
<<<<<<< HEAD
    "postman-collection": "1.2.2",
=======
    "postman-collection": "1.2.3",
>>>>>>> ce19f0cb
    "postman-request": "2.80.1-postman.1",
    "postman-sandbox": "2.1.2",
    "resolve-from": "2.0.0",
    "serialised-error": "1.1.2",
    "uuid": "3.0.1"
  },
  "devDependencies": {
    "colors": "1.1.2",
    "editorconfig": "0.13.2",
    "eslint": "3.17.1",
    "eslint-plugin-jsdoc": "3.0.1",
    "eslint-plugin-lodash": "2.4.2",
    "eslint-plugin-mocha": "4.8.0",
    "eslint-plugin-security": "1.3.0",
    "expect.js": "0.3.1",
    "http-proxy": "1.16.2",
    "istanbul": "0.4.5",
    "js-yaml": "3.8.3",
    "jsdoc": "3.4.3",
    "jsdoc-to-markdown": "3.0.0",
    "mocha": "3.3.0",
    "nsp": "2.6.3",
    "parse-gitignore": "0.3.1",
    "postman-jsdoc-theme": "0.0.2",
    "recursive-readdir": "2.1.1",
    "shelljs": "0.7.7",
    "sinon": "2.2.0",
    "tmp": "0.0.31"
  },
  "browser": {
    "./lib/requester/request-wrapper.js": "./lib/requester/browser/request.js",
    "postman-request": "./lib/requester/browser/request.js"
  },
  "engines": {
    "node": ">=4"
  }
}<|MERGE_RESOLUTION|>--- conflicted
+++ resolved
@@ -30,11 +30,7 @@
     "http-reasons": "0.1.0",
     "lodash": "4.17.4",
     "lodash3": "3.10.1",
-<<<<<<< HEAD
-    "postman-collection": "1.2.2",
-=======
     "postman-collection": "1.2.3",
->>>>>>> ce19f0cb
     "postman-request": "2.80.1-postman.1",
     "postman-sandbox": "2.1.2",
     "resolve-from": "2.0.0",
