{
  "name": "postman-runtime",
  "version": "7.0.0-beta.1",
  "description": "Underlying library of executing Postman Collections (used by Newman)",
  "main": "index.js",
  "directories": {
    "lib": "lib",
    "test": "test"
  },
  "scripts": {
    "test": "node npm/test.js",
    "test-system": "node npm/test-system.js",
    "test-lint": "node npm/test-lint.js",
    "test-unit": "node npm/test-unit.js",
    "test-integration": "node npm/test-integration.js",
    "test-integration-newman": "node npm/test-integration-newman.js",
    "test-coverage": "node npm/test-coverage.js",
    "build-docs": "node npm/build-docs.js",
    "build-wiki": "node npm/build-wiki.js",
    "publish-docs": "node npm/publish-docs.js",
    "publish-wiki": "node npm/build-wiki.js"
  },
  "repository": {
    "type": "git",
    "url": "git+ssh://git@github.com:postmanlabs/postman-runtime.git"
  },
  "author": "Postman Labs <help@getpostman.com>",
  "license": "Apache-2.0",
  "dependencies": {
    "async": "2.5.0",
    "aws4": "1.6.0",
    "btoa": "1.1.2",
    "crypto-js": "3.1.9-1",
    "eventemitter3": "2.0.3",
    "hawk": "3.1.3",
    "http-reasons": "0.1.0",
    "httpntlm": "1.7.5",
    "inherits": "2.0.3",
    "lodash": "4.17.4",
<<<<<<< HEAD
    "node-oauth1": "1.2.1",
    "postman-collection": "3.0.2",
=======
    "node-oauth1": "1.2.2",
    "postman-collection": "postmanlabs/postman-collection#develop",
>>>>>>> f7d76806
    "postman-request": "2.81.1-postman.3",
    "postman-sandbox": "3.0.0-beta.1",
    "resolve-from": "4.0.0",
    "serialised-error": "1.1.2",
    "uuid": "3.1.0"
  },
  "devDependencies": {
    "ajv": "5.3.0",
    "colors": "1.1.2",
    "editorconfig": "0.15.0",
    "eslint": "4.10.0",
    "eslint-plugin-jsdoc": "3.1.3",
    "eslint-plugin-lodash": "2.5.0",
    "eslint-plugin-mocha": "4.11.0",
    "eslint-plugin-security": "1.4.0",
    "expect.js": "0.3.1",
    "http-proxy": "1.16.2",
    "istanbul": "0.4.5",
    "js-yaml": "3.9.1",
    "jsdoc": "3.5.5",
    "jsdoc-to-markdown": "3.0.0",
    "mocha": "4.0.1",
    "nsp": "2.8.1",
    "parse-gitignore": "0.4.0",
    "postman-jsdoc-theme": "0.0.3",
    "recursive-readdir": "2.2.1",
    "shelljs": "0.7.8",
    "sinon": "4.1.1",
    "tmp": "0.0.33"
  },
  "browser": {
    "./lib/requester/request-wrapper.js": "./lib/requester/browser/request.js",
    "postman-request": "./lib/requester/browser/request.js"
  },
  "engines": {
    "node": ">=4"
  },
  "greenkeeper": {
    "ignore": [
      "hawk"
    ]
  }
}<|MERGE_RESOLUTION|>--- conflicted
+++ resolved
@@ -37,13 +37,8 @@
     "httpntlm": "1.7.5",
     "inherits": "2.0.3",
     "lodash": "4.17.4",
-<<<<<<< HEAD
-    "node-oauth1": "1.2.1",
+    "node-oauth1": "1.2.2",
     "postman-collection": "3.0.2",
-=======
-    "node-oauth1": "1.2.2",
-    "postman-collection": "postmanlabs/postman-collection#develop",
->>>>>>> f7d76806
     "postman-request": "2.81.1-postman.3",
     "postman-sandbox": "3.0.0-beta.1",
     "resolve-from": "4.0.0",
