{
  "name": "postman-runtime",
  "version": "7.1.3",
  "description": "Underlying library of executing Postman Collections (used by Newman)",
  "main": "index.js",
  "directories": {
    "lib": "lib",
    "test": "test"
  },
  "scripts": {
    "test": "node npm/test.js",
    "test-system": "node npm/test-system.js",
    "test-lint": "node npm/test-lint.js",
    "test-unit": "node npm/test-unit.js",
    "test-integration": "node npm/test-integration.js",
    "test-integration-newman": "node npm/test-integration-newman.js",
    "test-coverage": "node npm/test-coverage.js",
    "build-docs": "node npm/build-docs.js",
    "build-wiki": "node npm/build-wiki.js",
    "publish-docs": "node npm/publish-docs.js",
    "publish-wiki": "node npm/build-wiki.js"
  },
  "repository": {
    "type": "git",
    "url": "git+ssh://git@github.com:postmanlabs/postman-runtime.git"
  },
  "author": "Postman Labs <help@getpostman.com>",
  "license": "Apache-2.0",
  "dependencies": {
    "async": "2.6.0",
    "aws4": "1.6.0",
    "btoa": "1.2.1",
    "crypto-js": "3.1.9-1",
    "eventemitter3": "3.0.1",
    "hawk": "6.0.2",
    "http-reasons": "0.1.0",
    "httpntlm": "1.7.5",
    "inherits": "2.0.3",
    "lodash": "4.17.5",
    "node-oauth1": "1.2.2",
    "postman-collection": "3.0.6",
    "postman-request": "2.85.1-postman.1",
    "postman-sandbox": "3.0.4",
    "resolve-from": "4.0.0",
    "serialised-error": "1.1.2",
    "uuid": "3.2.1"
  },
  "devDependencies": {
    "ajv": "5.5.2",
    "colors": "1.2.1",
    "editorconfig": "0.15.0",
    "eslint": "4.19.1",
<<<<<<< HEAD
    "eslint-plugin-jsdoc": "3.5.0",
    "eslint-plugin-lodash": "2.6.1",
=======
    "eslint-plugin-jsdoc": "3.4.1",
    "eslint-plugin-lodash": "2.7.0",
>>>>>>> 952c56bb
    "eslint-plugin-mocha": "4.11.0",
    "eslint-plugin-security": "1.4.0",
    "expect.js": "0.3.1",
    "http-proxy": "1.16.2",
    "istanbul": "0.4.5",
    "js-yaml": "3.11.0",
    "jsdoc": "3.5.5",
    "jsdoc-to-markdown": "4.0.1",
    "mocha": "5.0.1",
    "nsp": "2.8.1",
    "parse-gitignore": "0.4.0",
    "postman-jsdoc-theme": "0.0.3",
    "recursive-readdir": "2.2.2",
    "shelljs": "0.8.1",
    "sinon": "4.3.0",
    "tmp": "0.0.33"
  },
  "browser": {
    "./lib/requester/request-wrapper.js": "./lib/requester/browser/request.js",
    "postman-request": "./lib/requester/browser/request.js"
  },
  "engines": {
    "node": ">=4"
  },
  "greenkeeper": {
    "ignore": [
      "hawk"
    ]
  }
}<|MERGE_RESOLUTION|>--- conflicted
+++ resolved
@@ -50,13 +50,8 @@
     "colors": "1.2.1",
     "editorconfig": "0.15.0",
     "eslint": "4.19.1",
-<<<<<<< HEAD
     "eslint-plugin-jsdoc": "3.5.0",
-    "eslint-plugin-lodash": "2.6.1",
-=======
-    "eslint-plugin-jsdoc": "3.4.1",
     "eslint-plugin-lodash": "2.7.0",
->>>>>>> 952c56bb
     "eslint-plugin-mocha": "4.11.0",
     "eslint-plugin-security": "1.4.0",
     "expect.js": "0.3.1",
