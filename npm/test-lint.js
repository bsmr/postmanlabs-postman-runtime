--- conflicted
+++ resolved
@@ -6,18 +6,15 @@
     ESLintCLIEngine = require('eslint').CLIEngine,
 
     LINT_SOURCE_DIRS = [
-<<<<<<< HEAD
+        './lib',
         './lib/runner',
         './lib/authorizer',
         './lib/uvm/*.js',
         './lib/backpack',
         './test',
-=======
-        './lib',
         './test/system',
         './test/unit',
         './test/integration',
->>>>>>> d972fb8b
         './npm/*.js',
         './index.js'
     ];
