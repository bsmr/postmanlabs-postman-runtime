--- conflicted
+++ resolved
@@ -1,12 +1,10 @@
 # Postman Runtime Changelog
 
-<<<<<<< HEAD
 #### Unreleased
 * [Breaking] Changed the runtime API to receive a VariableScope instead of plain object
-=======
-#### 2.5.4
+
+#### 2.5.4 (September 28, 2016)
 * Fixed a bug with comma's not being escaped in query strings
->>>>>>> e308136c
 
 #### 2.5.3 (September 26, 2016)
 * Changed runtime behavior ro allow access to the `window` object on browsers
