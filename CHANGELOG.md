# Postman Runtime Changelog
<<<<<<< HEAD
#### v7.6.0 (Unreleased)
* #690 Fixed a bug that caused requests to fail when given url's protocol i.e 'http' or 'https' is not in lowercase :bug:
=======

#### v7.6.0 (Unreleased)
* #694 Respect form-data fields ordering
>>>>>>> 17106662

#### v7.5.0 (December 6, 2018)
* #670 Added requester options to configure redirects behavior
* #675 Inherit protocolProfileBehavior from parent ItemGroup(s)
* #678 Added support for protocolProfileBehavior to override following requester options:
    ```
    - strictSSL
    - maxRedirects
    - followRedirects
    - followOriginalHttpMethod
    - removeRefererHeaderOnRedirect
    ```
* Updated dependencies

#### v7.4.2 (November 7, 2018)
* #667 Swapped dependency on hawk for request provided implementation
* Updated dependencies
* Switched over to Travis for Windows builds

#### v7.4.1 (November 4, 2018)
* #665 Corrected `postman-collection` reference to a precise version: 3.3.0
* #664 Switched to Travis for Windows builds
* Updated dependencies
* #662 Added `.gitattributes` to enforce consistent line endings for `.js` files.
* Migrated tests to use `chai.expect` assertions

#### v7.4.0 (September 21, 2018)
* Updated dependencies :arrow_up:
* #636 Added support for `disabled` property in request body
* #640 Dropped support for `sendBodyWithGetRequests` requester option

#### v7.3.0 (August 21, 2018)
* Updated dependencies :arrow_up:
* #627 Removed NSP and associated apparatus :fire:
* #625 Improved file loading errors :bug:
* #624 Added support for `contentType` to form data request bodies :tada:
* #619 Added support for multi entrypoints by id or name :tada:
* #616 Improved certificate lookup error handling :bug:

#### v7.2.0 (June 30, 2018)
* Added support for variable change tracking in scripts. Variable scopes in `result` of script callbacks like `script`, `test` and `prerequest` will now have a `mutations` object. This contains only the mutations made within that script, if any.
* Updated dependencies

#### v7.1.6 (May 24, 2018)
* Updated dependencies
* Updated `postman-request` to `v2.86.1-postman.1`, which fixes https://nodesecurity.io/advisories/664

#### v7.1.5 (April 10, 2018)
* #565 Updated `postman-sandbox` to `v3.0.6`.

#### v7.1.4 (April 9, 2018)
* Updated dependencies :arrow_up:
* #563 Updated `postman-sandbox` to `v3.0.5`, which fixes assertion centric bugs :bug:
* #554 Updated `postman-request` to `v2.85.1-postman.1`, which fixes https://nodesecurity.io/advisories/566 :lock:.
* #553 Fixed a bug that prevented JavaScript keywords from being used as keys in request bodies. :bug:

#### v7.1.3 (January 2, 2018)
* #510 Updated `postman-request` to `v2.81.1-postman.4`, which contains a formdata `RangeError` bugfix.
* #480 Removed blacklisting of headers for aws auth. All the headers are now included in the signature calculation.

#### v7.1.2 (December 8, 2017)
* Updated dependencies :arrow_up:
* #500 Fixed entrypoint detection error :bug:
* #498 Cleared OAuth2 state conflicts for duplicate parameters :bug:
* #490 Switched to variable lists from POJOs :racehorse:
* #492 Removed redundant AWS auth region fallback :bug:
* #491 Updated entrypoint documentation :srcoll:
* #487 Accelerated memory leack checker script :racehorse:

#### v7.1.1 (November 30, 2017)
* Dropped support for legacy `serviceName` property in `aws` auth.
* :arrow_up: Updated dependencies.

#### v7.1.0 (November 21, 2017)
* Runtime now adds `system: true` to all the query parameters that it sets
* More useful error messages for assertion failures in legacy `tests`
* Digest auth does not attempt retries for invalid credentials/configuration. It will continue to retry for missing configuration.
* Auth will maintain it's state across a collection run. Digest auth no longer needs to send 2 requests for every digest auth protected item in a collection
* Added support for custom DNS lookup
* [Breaking] `restrictedAddresses` option is now moved to `network` option
    - In v7.0.0
        ```js
        runner.run(collection, {
            restrictedAddresses: {'x.x.x.x': true}
        }});
        ```
    - In v7.1.0
        ```js
        runner.run(collection, {
            network: {
                restrictedAddresses: {'x.x.x.x': true}
            }
        }});
        ```

#### v7.0.1 (November 8, 2017)
* :bug: Fixed a bug where the assertions for legacy `tests` failures did not have an `error` object.
* :arrow_up: Updated dependencies

#### v7.0.0 (November 7, 2017)

* [BREAKING] #453 #447 Added default timeout value to 3 min.
    - Timeout options take a positive value in milliseconds. e.g.
        ```javascript
        runner.run(collection, { timeout: {
            global: 5 * 60 * 1000, // total timeout of 5 minutes
            request: 500, // timeout for individual requests
            script: 200 // timeout for individual scripts
        } });
        ```
    - If you are increasing the default timeout for `script`/`request`, make sure `global` timeout is sufficiantly larger than that.
    - Use `0` for no timeout (infinite timeout).
* [BREAKING] The signature for `assertion` and `test` callbacks have changed.
    - The `assertion` callback is now passed with an array of assertions.
    - All assertions, both `pm.test` and legacy `tests` global are now available in the `assertion` callback.
    - The legacy `tests` are no longer available in results parameter in `test` callback.
* [BREAKING] #427 The `entrypoint` option now supports selecting requests as well as folders
    - To execute a folder/request using id or name
    ```javascript
    runner.run(collection, { entrypoint: {
        execute: `${desiredIdOrName}`,
        lookupStrategy: 'idOrName'
    }});
    ```
    - To execute a folder/request using a path
    ```javascript
    runner.run(collection, { entrypoint: {
        execute: `${desiredId}`,
        lookupStrategy: 'path',
        path: ['grand_parent_folder_id', 'parent_folder_id']
    }});
    ```
* [BREAKING] #428 Advanced auth flows are now enabled by default(`interactive` flag has been removed)
* :tada: #424 Added support for collection level variables, collection/folder level authentication and scripts
* :arrow_up: Updated dependencies
* :bug: Invalid values in `entrypoint` now results in an error (when `abortOnError` is set to `true`)

#### v6.4.2 (November 2, 2017)
* :arrow_up: Updated dependencies.
* #435 Added option to blacklist certain IP addresses from being hit :lock:
* #436 Improved HTTP request error handling :muscle:

#### v6.4.1 (October 13, 2017)
* :arrow_up: Updated dependencies.
* :bug: Made Bearer token case insensitive #417

#### v6.4.0 (September 28, 2017)
* Improved flows for NTLM, Digest, and OAuth2 :tada:
* #382 Added script timeout option :tada:
* #408 Prevented max replay errors from bubling up :bug:
* #394 Refurbished interactive mode for auth :tada:
* #400 Fixed digest-md5-sess :bug:
* #402 Fix OAuth1 camelcased timestamp :bug:
* #350 Fixed abort-after-pause :bug:
* #386 Added support for bearer-token auth :tada:
* #373 Added response callback :tada:
* #360 Shifted the auth sign function from the Collection SDK.
* #368 All new auth-interface :tada:
* #367 Made basic-auth username optional :tada:
* #366 Documented exception callback :scroll:

#### v6.3.1-2 (August 28, 2017)
* :bug: Prevented empty/missing request urls from crashing `pm.sendRequest` #361

#### v6.3.0 (August 21, 2017)
* :arrow_up: Updated `postman-sandbox` to `v2.3.2`, which contains a header assertion bugfix. #358

#### v6.2.6 (August 18, 2017)
* Updated dependencies :arrow_up:
* Bumped Collection SDK to `v2.1.1` and Sandbox to `v2.3.1`. #353, #354
* :lock: Prevented files from being uploaded via `pm.sendRequest` #351
* Queued `pm.sendRequest` through the request command, emitted the `request` event. #345
* :scroll: Expanded documentation for the `assertion` event. #342
* Ensured that the `tunnel` value is set from the request protocol. #327
* Prevented headers with falsy keys from being sent with requests. #337

#### 6.2.5 (July 19, 2017)
* :bug: Fixed a regression that prevented cookies from being passed across requests. #323

#### 6.2.4 (July 11, 2017)
* Fixed a bug that prevented the `Content-Length` header from being set for file uploads in `binary` mode.

#### 6.2.3 (July 5, 2017)
* Support for updated `ProxyConfig` from Collection SDK v2.0.0
* Custom proxies now have higher preference than system proxies

#### 6.2.2 (June 28, 2017)
* Bumped Postman Sandbox to v2.3.0, which includes support for synchronous csv-parse #298
* Bumped Postman Collection SDK to v1.2.9, with critical bugfixes. #297
* Updated other dependencies

#### 6.2.1 (June 23, 2017)
* Fixed a bug which caused auth variables to not be resolved when sending requests

#### 6.2.0 (June 15, 2017)
* Updated dependencies, pruned lodash3
* Added support for authorization mechanisms #233
* Added suport for NTLM auth #266
* Runtime now supports another event, `io`, which provides information about intermediate requests that may be sent
  as part of authentication or other flows.

    ```javascript
    io: function inputOutput (err, cursor, trace, ...otherArgs) {
        // err, cursor: Same as arguments for "start"
        // trace: An object which looks like this:
        // {
        //     -- Indicates the type of IO event, may be HTTP, File, etc. Any requests sent out as a part of
        //     -- auth flows, replays, etc will show up here.
        //     type: 'http',
        //
        //     -- Indicates what this IO event originated from, (collection, auth flows, etc)
        //     source: 'collection'
        // }
    }
    ```
* Used updated Sandbox with momentjs included #281

#### 6.1.6 (May 16, 2017)
* Updated `postman-sandbox` to `v2.1.5`.

#### 6.1.5 (May 15, 2017)
* Updated `postman-sandbox` to `v2.1.4`, which uses `postman-collection@1.2.5`

#### 6.1.4 (May 12, 2017)
* Updated `postman-sandbox` to v2.1.3 and `postman-collection` to v1.2.5, which introduce `pm.variables` in the scripts

#### 6.1.3 (May 09, 2017)
* Updated `postman-collection` to v1.2.4, which contains a bugfix for response size calculation

#### 6.1.2 (May 08, 2017)
* Ensure that we do not stop the request from being sent if there are errors loading certificates or proxies

#### 6.1.1 (May 08, 2017)
* Fixed the behavior for `beforeRequest` and `request` triggers
* Updated `postman-collection` to v1.2.3, which contains bugfixes for OAuth1, and addition of some helper methods

#### 6.1.0 (April 25, 2017)
* Initial version of `pm` API in the sandbox

#### 6.0.1 (April 10, 2017)
* Fixed a bug that caused script run results to be sent as `POJO`s instead of `VariableScope` instances.

#### 6.0.0 (April 05, 2017)
* Updated `postman-collection` to v1.1.0, which contains a bugfix for handling multi-valued response headers
* The structure of script run results has changed

        // v5.x
        run.start({
            prerequest: function (err, cursor, results, item) {
                var result = results[0].result // changed
                // 1. result.masked is removed
                // 2. result.globals now actually holds postman Global VariableScope
                // 3. result.globals.* have now been moved to result.*
            },
            test: function (err, cursor, results, item) {
                var result = results[0].result // changed (see below for changes)
                // 1. result.masked is removed
                // 2. result.globals now actually holds postman Global VariableScope
                // 3. result.globals.* have now been moved to result.*
            }
        });

        // v6.x
        run.start({
            prerequest: function (err, cursor, results, item) {
                // results[0].result now has the following structure:
                // {
                //     target: 'prerequest'
                //     environment: <VariableScope>
                //     globals: <VariableScope>
                //     data: <Object of data variables>
                //     return: <contains set next request params, etc>
                // }
            },
            test: function (err, cursor, results, item) {
                // results[0].result now has the following structure:
                // {
                //     target: 'test'
                //     environment: <VariableScope>
                //     globals: <VariableScope>
                //     response: <Response>
                //     request: <Request>
                //     data: <Object of data variables>
                //     cookies: <Array of "Cookie">
                //     tests: <Object>
                //     return: <contains set next request params, etc>
                // }
            }
        });
* The deprecated parameters for `legacyRequest` & `legacyResponse` are no longer provided in the `request` event. Instead, the API now provides `cookies`

        // v5.x
        run.start({
            request: function (err, cursor, response, request, item, legacyResponse, legacyRequest) {
                // do something
            }
        });

        // v6.x
        run.start({
            request: function (err, cursor, response, request, item, cookies) {
                // you now get Cookies as the last parameter!
            }
        });

#### 5.0.0 (March 16, 2017)
* CertificateManager is no longer supported, in favor of certificate list:

        // v4.x
        var runner = new Runner();

        runner.run(collection, {
           requester: {
               certificateManager: myCertManager
           }
        });

        // v5.x
        var runner = new Runner();

        runner.run(collection, {
            certificates: new sdk.CertificateList(/* list */)
        });

* Proxy handling

        // v4.x
        var runner = new Runner();

        runner.run(collection, {
            requester: {
                proxyManager: myProxyManager
            }
        });

        // v5.x
        var runner = new Runner();

        runner.run(collection, {
            // Resolves system proxy
            systemProxy: function (url, callback) {
                return callback(null, new ProxyConfig());
            },
            // static list
            proxies: new ProxyConfigList(/* list */)
        });

* File resolver (or reader)

        // v4.x
        var runner = new Runner();

        runner.run(collection, {
            requester: {
                fileResolver: require('fs')
            }
        });

        // v5.x
        var runner = new Runner();

        runner.run(collection, {
            fileResolver: require('fs')
        });

#### 4.1.1 (March 14, 2017)
* Fixed a bug which caused certificate resolution to return empty content
* Ensure that proxy lookups return a falsey value by default
* Updated the version of `postman-sandbox` to v1.0.2, which contains a bugfix for undefined values in `tests` object of the sandbox.

#### 4.1.0 (March 07, 2017)
* Updated `lodash` to v4.x
* Updated `postman-collection` to v1.0
* Use `CertificateList` to resolve certificates if provided

#### 4.0.4 (February 20, 2017)
* Support for multilevel folders
* Updated `postman-collection` to v0.5.12 which contains minor improvements

#### 4.0.3 (January 31, 2017)
* Updated `postman-collection` to v0.5.11 which contains bugfixes for UTF-8 responses, and variables in URL host
* Updated `postman-request` which contains a bugfix for URL parameter encoding

#### 4.0.2 (January 06, 2017)
* Updated postman-sandbox to v1.0.1 which fixes issue with runtime not initialising in early Node v4.x

#### 4.0.1 (Janurary 02, 2017)
* Improved the proxy handling logic, it now relies on the SDK for correct resolution
* Runtime no longer accepts a `proxyManager`, which is a breaking change

#### 4.0.0 (December 29, 2016)
* Removed the UVM, and started using `postman-sandbox` for script execution, which has memory and performance improvements

#### 3.0.10 (December 15, 2016)
* Fixed a bug which caused no headers to be set in the Browser requester

#### 3.0.9 (December 14, 2016)
* Do not try to set Host and User-Agent headers when sending requests through Chrome
* Ensure that we do not flood the console with warnings about unsupported options

#### 3.0.8 (December 09, 2016)
* Fixed a bug which caused the `done` event callback to be called twice on timeouts

#### 3.0.7 (November 30, 2016)
* Fixed a bug which caused the cookieJar to be overridden even if it is provided

#### 3.0.6 (November 29, 2016)
* Ensure that we use a default cookiejar in case one is not provided, so that they are available in tests

#### 3.0.5 (November 17, 2016)
* Updated `postman-collection` to v0.5.7 (contains a bugfix for handling disabled form parameters)
* Ensure that the disabled parameters are not sent
* Use [lodash3](https://www.npmjs.com/package/lodash3) instead of vanilla lodash

#### 3.0.4 (November 17, 2016)
* Updated the version of `postman-request` which now conforms to WHATWG's URL specification, and correctly encodes URL parameters

#### 3.0.3 (November 09, 2016)
* Updated the version of `postman-request`, which contains a fix for invalid URL param encoding

#### 3.0.2 (October 14, 2016)
* Updated the version of `postman-collection`, which contains a fix for Hawk authentication

#### 3.0.1 (October 13, 2016)
* Ensure that the http reason phrase is bubbled up from the response

#### 3.0.0 (October 10, 2016)
* [Breaking] Changed the runtime API to receive a VariableScope instead of plain object for environments and globals
* Restricted scopes of test and pre-request scripts

#### 2.5.4 (September 28, 2016)
* Fixed a bug with comma's not being escaped in query strings

#### 2.5.3 (September 26, 2016)
* Changed runtime behavior ro allow access to the `window` object on browsers
* Fixed a bug that caused 'false' to not be cast to a string in the sandbox
* Ensure that correct request headers are given out from runtime

#### 2.5.2 (September 21, 2016)
* Updated version of `postman-collection`, which contains bugfixes for AWS Auth and file uploads

#### 2.5.1 (September 16, 2016)
* Fixed a bug that caused utf-8 values to not be encoded properly
* Updated SDK version to 0.5.0 which contains fixes for AWS auth and OAuth1

#### 2.5.0 (September 12, 2016)
* Optimized memory usage by evaluating SugarJS only once per run
* Added a workaround for Windows, where the localhost detection for IPv6 was not working correctly in some cases

#### 2.4.5 (August 25, 2016)
* Fixed a bug that caused runtime to crash on invalid file path for formdata or binary files

#### 2.4.4 (August 25, 2016)
* Fixed a bug that caused incorrect host headers to be inserted in requests

#### 2.4.3 (August 23, 2016)
* Use `postman-request` instead of the `request` library, which contains fixes to support deflate encoding

#### 2.4.2 (August 18, 2016)
* Runtime now uses the length of iteration data as the default iteration count (if data is provided)
* Added functionality to bubble up the proxy configuration in the `request` event

#### 2.4.1 (August 12, 2016)
* Fixed a bug that caused the Runtime sandbox to fail when installed with npm@2
* Updated the proxy fetching logic to use URLs as a string instead of an SDK object

#### 2.4.0 (August 12, 2016)
* Changes to the Node script sandbox, SugarJS now works correctly.
* Ensure that `getResponseCookie` is case-insensitive always
* Check to ensure that Runtime does not crash if the path for file uploads is empty
* Ensured that the Accept header is always set (unless the user has overridden it)
* Headers that are added by Runtime are now always bubbled up
* Added support for specifying a delay between two iterations
* Requester now has the ability to fetch proxy configuration externally

#### 2.3.2 (August 05, 2016)
* Added support for resolving binary files on the fly

#### 2.3.1 (August 05, 2016)
* Added support for client side SSL authentication

#### 2.3.0 (August 04, 2016)
* Ability to insert delays between requests
* Ability to stop a run on any sort of failure (test case failure as well as errors)
* Updated the requester behavior to try IPv6 when the server is "localhost"
* Added a check to ensure that sandbox globals are filtered

#### 2.2.5 (July 30, 2016)
* Added support for exposing "responseCookies" array and "getResponseCookie" function in the sandbox
* Fixed file handling behavior, now the runner will ignore files (with a warning) if no fileResolver is provided

#### 2.2.4 (July 29, 2016)
* Fixed a bug that caused non-file form data to be ignored

#### 2.2.3 (July 29, 2016)
* Disabled file uploads if no fileResolver is provided
* Ensure that URL encoding is done in an XHR compatible way by the request library
* Allow aborting of individual HTTP requests
* Parse XHR headers using the Postman Collection SDK
* Updated the SDK version to v0.4.6

#### 2.2.2 (July 25, 2016)
* Updated the version of the request module

#### 2.2.1 (July 21, 2016)
* Allow setting of duplicate headers (same name, but different value)
* Do not send a request body if the body type is set, but it is empty

#### 2.2.0 (July 19, 2016)
* Fixed a bug which caused `done` to be called twice if it threw an error
* Added an option to abort a run on test failures (as well as errors)

#### 2.1.1 (July 13, 2016)
* Updated to postman-collection@0.4.1
* Fixed a bug that caused the Runtime to crash when used with stopOnError and with multiple iterations
* Added more test cases

#### 2.1.0 (July 12, 2016)
* Initial Release<|MERGE_RESOLUTION|>--- conflicted
+++ resolved
@@ -1,12 +1,7 @@
 # Postman Runtime Changelog
-<<<<<<< HEAD
 #### v7.6.0 (Unreleased)
 * #690 Fixed a bug that caused requests to fail when given url's protocol i.e 'http' or 'https' is not in lowercase :bug:
-=======
-
-#### v7.6.0 (Unreleased)
 * #694 Respect form-data fields ordering
->>>>>>> 17106662
 
 #### v7.5.0 (December 6, 2018)
 * #670 Added requester options to configure redirects behavior
