--- conflicted
+++ resolved
@@ -3,11 +3,8 @@
 ### Unreleased
 * Runtime now adds `system: true` to all the query parameters that it sets
 * More useful error messages for assertion failures in legacy `tests`
-<<<<<<< HEAD
+* Digest auth does not attempt retries for invalid credentials/configuration. It will continue to retry for missing configuration.
 * Auth will maintain it's state across a collection run. Digest auth no longer needs to send 2 requests for every digest auth protected item in a collection
-=======
-* Digest auth does not attempt retries for invalid credentials/configuration. It will continue to retry for missing configuration.
->>>>>>> 206cb6b6
 
 ### v7.0.1 (November 8, 2017)
 * :bug: Fixed a bug where the assertions for legacy `tests` failures did not have an `error` object.
